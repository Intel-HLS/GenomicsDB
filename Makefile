##########
# Macros #
##########

OS := $(shell uname)

# Configuration flags
CONFIG_FLAGS =

# Use of mmap function for reading
USE_MMAP =

ifeq ($(USE_MMAP),)
  USE_MMAP = 1
endif

ifeq ($(USE_MMAP),1)
  CONFIG_FLAGS += -D_TILEDB_USE_MMAP
endif

# Large file support
LFS_CFLAGS = -D_FILE_OFFSET_BITS=64

#FIXME: should remove the no-sign-compare flag
CFLAGS=-Wall -Wno-reorder -Wno-unknown-pragmas -Wno-unused-variable -Wno-unused-but-set-variable -Wno-sign-compare
#LINKFLAGS appear before the object file list in the link command (e.g. -fopenmp, -O3)
LINKFLAGS=
#LDFLAGS appear after the list of object files (-lz etc)
LDFLAGS=-lz -lrt -lcrypto

ifdef OPENMP
  CFLAGS+=-fopenmp
endif
LINKFLAGS+=-fopenmp

# --- Debug/Release/Verbose mode handler --- #
BUILD ?= debug
VERBOSE ?= 0

ifeq ($(BUILD),debug)
  CFLAGS+= -g -gdwarf-2 -g3 -DDEBUG
  LINKFLAGS+=-g -gdwarf-2 -g3
endif

ifeq ($(BUILD),release)
  CFLAGS += -DNDEBUG -O3 -fvisibility=hidden
  LINKFLAGS+=-O3
endif

# Parallel sort
GNU_PARALLEL =

ifeq ($(GNU_PARALLEL),)
  GNU_PARALLEL = 1
endif

ifeq ($(GNU_PARALLEL),1)
  CFLAGS += -DGNU_PARALLEL
endif

# MPI compiler for C++
ifdef MPIPATH
    CC  = $(MPIPATH)/mpicc
    CXX = $(MPIPATH)/mpicxx
else
    CC  = mpicc
    CXX = mpicxx
endif
CPPFLAGS=-std=c++11 -fPIC \
      $(LFS_CFLAGS) $(CFLAGS) $(CONFIG_FLAGS)

ifdef HTSDIR
    CPPFLAGS+=-I$(HTSDIR) -DHTSDIR
    LDFLAGS+=-Wl,-Bstatic -L$(HTSDIR) -lhts -Wl,-Bdynamic
endif

CPPFLAGS += -DDUPLICATE_CELL_AT_END

ifdef RAPIDJSON_INCLUDE_DIR
    CPPFLAGS+=-I$(RAPIDJSON_INCLUDE_DIR)
endif

ifdef USE_BIGMPI
    CPPFLAGS+=-I$(USE_BIGMPI)/src -DUSE_BIGMPI
    LDFLAGS+=-L$(USE_BIGMPI)/src -lbigmpi
endif

ifeq ($(VERBOSE),0)
  CFLAGS += -DNVERBOSE
endif

ifneq ($(VERBOSE),0)
  CFLAGS += -DVERBOSE=$(VERBOSE)
endif

# --- Set library path to Google Test shared objects --- #
LDFLAGS += -L$(PWD)/3rdparty/gtest/lib
LDFLAGS += -Wl,-R$(PWD)/3rdparty/gtest/lib `$$ORIGIN`

ifdef DO_PROFILING
    CPPFLAGS+=-DDO_PROFILING
endif

ifdef USE_GPERFTOOLS
    GPERFTOOLSDIR ?= /home/karthikg/softwares/gperftools-2.2/install/
    CPPFLAGS+=-DUSE_GPERFTOOLS -I$(GPERFTOOLSDIR)/include
    LDFLAGS += -Wl,-Bstatic -L$(GPERFTOOLSDIR)/lib -lprofiler -Wl,-Bdynamic  -lunwind
endif

ifdef VERBOSE
    CPPFLAGS+= -DVERBOSE=$(VERBOSE)
endif

# --- Directories --- #
# Directories for the core code of TileDB
CORE_INCLUDE_DIR = core/include
CORE_INCLUDE_SUBDIRS = $(wildcard core/include/*)
CORE_SRC_DIR = core/src
CORE_SRC_SUBDIRS = $(wildcard core/src/*)
CORE_OBJ_DEB_DIR = core/obj/debug
CORE_BIN_DEB_DIR = core/bin/debug
ifeq ($(BUILD),debug)
  CORE_OBJ_DIR = $(CORE_OBJ_DEB_DIR)
  CORE_BIN_DIR = $(CORE_BIN_DEB_DIR)
endif
CORE_OBJ_REL_DIR = core/obj/release
CORE_BIN_REL_DIR = core/bin/release
ifeq ($(BUILD),release)
  CORE_OBJ_DIR = $(CORE_OBJ_REL_DIR)
  CORE_BIN_DIR = $(CORE_BIN_REL_DIR)
endif
CORE_LIB_DEB_DIR = core/lib/debug
ifeq ($(BUILD),debug)
  CORE_LIB_DIR = $(CORE_LIB_DEB_DIR)
endif
CORE_LIB_REL_DIR = core/lib/release
ifeq ($(BUILD),release)
  CORE_LIB_DIR = $(CORE_LIB_REL_DIR)
endif

#Variant dir
VARIANT_INCLUDE_DIR = variant/include
VARIANT_SRC_DIR = variant/src
VARIANT_OBJ_DIR = variant/obj
VARIANT_BIN_DIR = variant/bin
VARIANT_EXAMPLE_INCLUDE_DIR = variant/example/include
VARIANT_EXAMPLE_SRC_DIR = variant/example/src
VARIANT_EXAMPLE_OBJ_DIR = variant/example/obj
VARIANT_EXAMPLE_BIN_DIR = variant/example/bin

# Directories for the examples
EXAMPLES_INCLUDE_DIR = examples/include
EXAMPLES_SRC_DIR = examples/src
EXAMPLES_OBJ_DEB_DIR = examples/obj/debug
EXAMPLES_BIN_DEB_DIR = examples/bin/debug
ifeq ($(BUILD),debug)
  EXAMPLES_OBJ_DIR = $(EXAMPLES_OBJ_DEB_DIR)
  EXAMPLES_BIN_DIR = $(EXAMPLES_BIN_DEB_DIR)
endif
EXAMPLES_OBJ_REL_DIR = examples/obj/release
EXAMPLES_BIN_REL_DIR = examples/bin/release
ifeq ($(BUILD),release)
  EXAMPLES_OBJ_DIR = $(EXAMPLES_OBJ_REL_DIR)
  EXAMPLES_BIN_DIR = $(EXAMPLES_BIN_REL_DIR)
endif

# Directories for TileDB tests
GTEST_INCLUDE_DIR = 3rdparty/gtest/include
TEST_SRC_SUBDIRS = $(wildcard test/src/*)
TEST_SRC_DIR = test/src
TEST_OBJ_DIR = test/obj
TEST_BIN_DIR = test/bin

# Directory for Doxygen documentation
DOXYGEN_DIR = doxygen
DOXYGEN_MAINPAGE = $(DOXYGEN_DIR)/mainpage.dox

# Directories for the MPI files - not necessary if mpicxx used.
MPI_INCLUDE_DIR := .
MPI_LIB_DIR := .

STATIC_LINK_CORE_LIBRARY=-Wl,-Bstatic -L$(CORE_BIN_DIR)/ -lcore -Wl,-Bdynamic
STATIC_LINK_VARIANT_LIBRARY=-Wl,-Bstatic -L$(VARIANT_BIN_DIR)/ -ltiledb_variant -Wl,-Bdynamic

# --- Paths --- #
CORE_INCLUDE_PATHS = $(addprefix -I, $(CORE_INCLUDE_SUBDIRS))
TEST_INCLUDE_PATHS = $(addprefix -I, $(CORE_INCLUDE_SUBDIRS)) \
                     -I$(GTEST_INCLUDE_DIR)

EXAMPLES_INCLUDE_PATHS = -I$(EXAMPLES_INCLUDE_DIR)
VARIANT_INCLUDE_PATHS = -I$(VARIANT_INCLUDE_DIR)
VARIANT_EXAMPLE_INCLUDE_PATHS = -I$(VARIANT_EXAMPLE_INCLUDE_DIR)
MPI_INCLUDE_PATHS = -I$(MPI_INCLUDE_DIR)
MPI_LIB_PATHS = -L$(MPI_LIB_DIR)

# --- File Extensions --- #
ifeq ($(OS), Darwin)
  SHLIB_EXT = dylib
else
  SHLIB_EXT = so
endif

# --- Files --- #

# Files of the TileDB core
CORE_INCLUDE := $(foreach D,$(CORE_INCLUDE_SUBDIRS),$D/*.h)
CORE_SRC := $(wildcard $(foreach D,$(CORE_SRC_SUBDIRS),$D/*.cc))
CORE_OBJ := $(patsubst $(CORE_SRC_DIR)/%.cc, $(CORE_OBJ_DIR)/%.o, $(CORE_SRC))

VARIANT_INCLUDE := $(wildcard $(VARIANT_INCLUDE_DIR)/*.h)
VARIANT_SRC := $(wildcard $(VARIANT_SRC_DIR)/*.cc)
VARIANT_OBJ := $(patsubst $(VARIANT_SRC_DIR)/%.cc, $(VARIANT_OBJ_DIR)/%.o, $(VARIANT_SRC))
VARIANT_EXAMPLE_INCLUDE := $(wildcard $(VARIANT_EXAMPLE_INCLUDE_DIR)/*.h)
VARIANT_EXAMPLE_SRC := $(wildcard $(VARIANT_EXAMPLE_SRC_DIR)/*.cc)
VARIANT_EXAMPLE_OBJ := $(patsubst $(VARIANT_EXAMPLE_SRC_DIR)/%.cc, $(VARIANT_EXAMPLE_OBJ_DIR)/%.o, $(VARIANT_EXAMPLE_SRC))
VARIANT_EXAMPLE_BIN := $(patsubst $(VARIANT_EXAMPLE_SRC_DIR)/%.cc, $(VARIANT_EXAMPLE_BIN_DIR)/%, $(VARIANT_EXAMPLE_SRC))

# Files of the examples
EXAMPLES_INCLUDE := $(wildcard $(EXAMPLES_INCLUDE_DIR)/*.h)
EXAMPLES_SRC := $(wildcard $(EXAMPLES_SRC_DIR)/*.cc)
EXAMPLES_OBJ := $(patsubst $(EXAMPLES_SRC_DIR)/%.cc,\
                             $(EXAMPLES_OBJ_DIR)/%.o, $(EXAMPLES_SRC))
EXAMPLES_BIN := $(patsubst $(EXAMPLES_SRC_DIR)/%.cc,\
                             $(EXAMPLES_BIN_DIR)/%, $(EXAMPLES_SRC))

# Files of the TileDB tests
TEST_SRC := $(wildcard $(foreach D,$(TEST_SRC_SUBDIRS),$D/*.cc))
TEST_OBJ := $(patsubst $(TEST_SRC_DIR)/%.cc, $(TEST_OBJ_DIR)/%.o, $(TEST_SRC))

# Files for the HTML version of the Manpages
MANPAGES_MAN := $(wildcard $(MANPAGES_MAN_DIR)/*)
MANPAGES_HTML := $(patsubst $(MANPAGES_MAN_DIR)/%,\
                            $(MANPAGES_HTML_DIR)/%.html, $(MANPAGES_MAN))

###################
# General Targets #
###################

.PHONY: core examples check doc clean_core \
        clean_check clean_examples \
        clean variant example clean_variant clean_variant_example

all: core libtiledb examples variant variant_example

core: $(CORE_OBJ)

libtiledb: core $(CORE_LIB_DIR)/libtiledb.$(SHLIB_EXT) $(CORE_LIB_DIR)/libtiledb.a

examples: core $(EXAMPLES_OBJ) $(EXAMPLES_BIN)

html: $(MANPAGES_HTML)

doc: doxyfile.inc html

ifdef HTSDIR
include $(HTSDIR)/htslib.mk
endif

variant: $(VARIANT_OBJ) $(VARIANT_BIN_DIR)/libtiledb_variant.a

variant_example: $(VARIANT_EXAMPLE_BIN) $(VARIANT_EXAMPLE_OBJ)

check: libtiledb $(TEST_BIN_DIR)/tiledb_test
	@echo "Running TileDB tests"
	@$(TEST_BIN_DIR)/tiledb_test

clean: clean_core clean_libtiledb \
       clean_check clean_doc clean_examples clean_variant clean_variant_example

########
# Core #
########

# --- Compilation and dependency genration --- #

-include $(CORE_OBJ:%.o=%.d)

$(CORE_OBJ_DIR)/%.o: $(CORE_SRC_DIR)/%.cc
	@mkdir -p $(dir $@)
	@echo "Compiling $<"
	@$(CXX) $(CPPFLAGS) $(CORE_INCLUDE_PATHS) \
                $(MPI_INCLUDE_PATHS) -c $< -o $@
	@$(CXX) $(CPPFLAGS) -MM $(CORE_INCLUDE_PATHS) $< > $(@:.o=.d)
	@mv -f $(@:.o=.d) $(@:.o=.d.tmp)
	@sed 's|.*:|$@:|' < $(@:.o=.d.tmp) > $(@:.o=.d)
	@rm -f $(@:.o=.d.tmp)

# --- Cleaning --- #

clean_core:
	@echo 'Cleaning core'
	@rm -rf $(CORE_OBJ_DEB_DIR)/* $(CORE_OBJ_REL_DIR)/* \
                $(CORE_BIN_DEB_DIR)/* $(CORE_BIN_REL_DIR)/*

#############
# libtiledb #
#############

-include $(CORE_OBJ:%.o=%.d)

# --- Linking --- #

ifeq ($(0S), Darwin)
  SHLIB_FLAGS = -dynamiclib
else
  SHLIB_FLAGS = -shared
endif

ifeq ($(SHLIB_EXT), so)
  SONAME = -Wl,-soname=libtiledb.so
else
  SONAME =
endif

$(CORE_LIB_DIR)/libtiledb.$(SHLIB_EXT): $(CORE_OBJ)
	@mkdir -p $(CORE_LIB_DIR)
<<<<<<< HEAD
	@echo "Creating libtiledb.$(SHLIB_EXT)"
	@$(CXX) $(SHLIB_FLAGS) $(SONAME) -o $@ $^ $(LDFLAGS)
=======
	@echo "Creating dynamic library libtiledb.$(SHLIB_EXT)"
	@$(CXX) $(SHLIB_FLAGS) $(SONAME) -o $@ $^ $(ZLIB) $(OPENSSLLIB)
>>>>>>> 8ad04115

$(CORE_LIB_DIR)/libtiledb.a: $(CORE_OBJ)
	@mkdir -p $(CORE_LIB_DIR)
	@echo "Creating static library libtiledb.a"
	@ar rcs $(CORE_LIB_DIR)/libtiledb.a $^

# --- Cleaning --- #

clean_libtiledb:
	@echo "Cleaning libtiledb.$(SHLIB_EXT)"
	@rm -rf $(CORE_LIB_DEB_DIR)/* $(CORE_LIB_REL_DIR)/*

##############
#  Examples  #
##############

# --- Compilation and dependency genration --- #

-include $(EXAMPLES_OBJ:.o=.d)

$(EXAMPLES_OBJ_DIR)/%.o: $(EXAMPLES_SRC_DIR)/%.cc
	@mkdir -p $(EXAMPLES_OBJ_DIR)
	@echo "Compiling $<"
	@$(CXX) $(EXAMPLES_INCLUDE_PATHS) $(CORE_INCLUDE_PATHS) -c $< \
         $(ZLIB) $(OPENSSLLIB) -o $@
	@$(CXX) -MM $(EXAMPLES_INCLUDE_PATHS) \
                    $(CORE_INCLUDE_PATHS) $< > $(@:.o=.d)
	@mv -f $(@:.o=.d) $(@:.o=.d.tmp)
	@sed 's|.*:|$@:|' < $(@:.o=.d.tmp) > $(@:.o=.d)
	@rm -f $(@:.o=.d.tmp)

# --- Linking --- #

$(EXAMPLES_BIN_DIR)/%: $(EXAMPLES_OBJ_DIR)/%.o $(CORE_OBJ)
	@mkdir -p $(EXAMPLES_BIN_DIR)
	@echo "Creating $@"
	@$(CXX) $(LINKFLAGS) -o $@ $^ $(LDFLAGS) 

# --- Cleaning --- #

clean_examples:
	@echo 'Cleaning examples'
	@rm -f $(EXAMPLES_OBJ_DEB_DIR)/* $(EXAMPLES_OBJ_REL_DIR)/* \
               $(EXAMPLES_BIN_DEB_DIR)/* $(EXAMPLES_BIN_REL_DIR)/*

###############
# Variant specific part of TileDB #
###############

# --- Compilation and dependency genration --- #

-include $(VARIANT_OBJ:.o=.d)

$(VARIANT_OBJ_DIR)/%.o: $(VARIANT_SRC_DIR)/%.cc
	@mkdir -p $(dir $@)
	@echo "Compiling $<"
	@$(CXX) $(CPPFLAGS) $(CORE_INCLUDE_PATHS) \
                $(MPI_INCLUDE_PATHS) $(VARIANT_INCLUDE_PATHS) -c $< -o $@
	@$(CXX) $(CPPFLAGS) -MM $(CORE_INCLUDE_PATHS) $(VARIANT_INCLUDE_PATHS) $< > $(@:.o=.d)
	@mv -f $(@:.o=.d) $(@:.o=.d.tmp)
	@sed 's|.*:|$@:|' < $(@:.o=.d.tmp) > $(@:.o=.d)
	@rm -f $(@:.o=.d.tmp)

$(VARIANT_BIN_DIR)/libtiledb_variant.a: $(CORE_OBJ) $(VARIANT_OBJ)
	@test -d $(VARIANT_BIN_DIR) || mkdir -p $(VARIANT_BIN_DIR)
	ar rcs $@ $^

clean_variant:
	rm -f $(VARIANT_OBJ_DIR)/* $(VARIANT_BIN_DIR)/*

####################
# Variant examples #
####################

# --- Compilation and dependency genration --- #

-include $(VARIANT_EXAMPLE_OBJ:.o=.d)

$(VARIANT_EXAMPLE_OBJ_DIR)/%.o: $(VARIANT_EXAMPLE_SRC_DIR)/%.cc
	@mkdir -p $(dir $@)
	@echo "Compiling $<"
	@$(CXX) $(CPPFLAGS) $(CORE_INCLUDE_PATHS) \
                $(MPI_INCLUDE_PATHS) $(VARIANT_INCLUDE_PATHS) $(VARIANT_EXAMPLE_INCLUDE_PATHS) -c $< -o $@
	@$(CXX) $(CPPFLAGS) -MM $(CORE_INCLUDE_PATHS) $(VARIANT_INCLUDE_PATHS) $(VARIANT_EXAMPLE_INCLUDE_PATHS) $< > $(@:.o=.d)
	@mv -f $(@:.o=.d) $(@:.o=.d.tmp)
	@sed 's|.*:|$@:|' < $(@:.o=.d.tmp) > $(@:.o=.d)
	@rm -f $(@:.o=.d.tmp)

#Linking
$(VARIANT_EXAMPLE_BIN_DIR)/%: $(VARIANT_EXAMPLE_OBJ_DIR)/%.o $(VARIANT_BIN_DIR)/libtiledb_variant.a
	@test -d $(VARIANT_EXAMPLE_BIN_DIR) || mkdir -p $(VARIANT_EXAMPLE_BIN_DIR)
	$(CXX) $(LINKFLAGS) -o $@ $< $(STATIC_LINK_VARIANT_LIBRARY) $(LDFLAGS)

clean_variant_example:
	rm -f $(VARIANT_EXAMPLE_OBJ_DIR)/* $(VARIANT_EXAMPLE_BIN_DIR)/*

################
# TileDB Tests #
################

# --- Compilation and dependency genration --- #

-include $(TEST_OBJ:.o=.d)

$(TEST_OBJ_DIR)/%.o: $(TEST_SRC_DIR)/%.cc
	@mkdir -p $(dir $@)
	@echo "Compiling $<"
	@$(CXX) $(TEST_INCLUDE_PATHS) -c $< -o $@
	@$(CXX) -MM $(TEST_INCLUDE_PATHS) \
                    $(CORE_INCLUDE_PATHS) $< > $(@:.o=.d)
	@mv -f $(@:.o=.d) $(@:.o=.d.tmp)
	@sed 's|.*:|$@:|' < $(@:.o=.d.tmp) > $(@:.o=.d)
	@rm -f $(@:.o=.d.tmp)

# --- Linking --- #

$(TEST_BIN_DIR)/tiledb_test: $(TEST_OBJ) $(CORE_OBJ)
	@mkdir -p $(TEST_BIN_DIR)
	@echo "Creating test_cmd"
	@$(CXX) $(LDFLAGS) $(OPENMP_LIB_PATHS) $(OPENMP_LIB) \
			$(MPI_LIB_PATHS) $(MPI_LIB) \
      -o $@ $^ $(ZLIB) $(OPENSSLLIB) -lgtest -lgtest_main

# --- Cleaning --- #

clean_check:
	@echo "Cleaning check"
	@rm -rf $(TEST_OBJ_DIR) $(TEST_BIN_DIR)

################################
# Documentation (with Doxygen) #
################################

doxyfile.inc: $(CORE_INCLUDE)
	@echo 'Creating Doxygen documentation'
	@echo INPUT = $(DOXYGEN_DIR)/mainpage.dox $(CORE_INCLUDE) \
	    > doxyfile.inc
	@echo FILE_PATTERNS = *.h >> doxyfile.inc
	@doxygen Doxyfile.mk > Doxyfile.log 2>&1

# --- Cleaning --- #

clean_doc:
	@echo "Cleaning documentation"
	@rm -f doxyfile.inc
<|MERGE_RESOLUTION|>--- conflicted
+++ resolved
@@ -314,13 +314,8 @@
 
 $(CORE_LIB_DIR)/libtiledb.$(SHLIB_EXT): $(CORE_OBJ)
 	@mkdir -p $(CORE_LIB_DIR)
-<<<<<<< HEAD
-	@echo "Creating libtiledb.$(SHLIB_EXT)"
+	@echo "Creating dynamic library libtiledb.$(SHLIB_EXT)"
 	@$(CXX) $(SHLIB_FLAGS) $(SONAME) -o $@ $^ $(LDFLAGS)
-=======
-	@echo "Creating dynamic library libtiledb.$(SHLIB_EXT)"
-	@$(CXX) $(SHLIB_FLAGS) $(SONAME) -o $@ $^ $(ZLIB) $(OPENSSLLIB)
->>>>>>> 8ad04115
 
 $(CORE_LIB_DIR)/libtiledb.a: $(CORE_OBJ)
 	@mkdir -p $(CORE_LIB_DIR)
