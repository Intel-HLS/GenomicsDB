/*
 * The MIT License (MIT)
 * Copyright (c) 2016-2017 Intel Corporation
 *
 * Permission is hereby granted, free of charge, to any person obtaining a copy of
 * this software and associated documentation files (the "Software"), to deal in
 * the Software without restriction, including without limitation the rights to
 * use, copy, modify, merge, publish, distribute, sublicense, and/or sell copies of
 * the Software, and to permit persons to whom the Software is furnished to do so,
 * subject to the following conditions:
 *
 * The above copyright notice and this permission notice shall be included in all
 * copies or substantial portions of the Software.
 *
 * THE SOFTWARE IS PROVIDED "AS IS", WITHOUT WARRANTY OF ANY KIND, EXPRESS OR
 * IMPLIED, INCLUDING BUT NOT LIMITED TO THE WARRANTIES OF MERCHANTABILITY, FITNESS
 * FOR A PARTICULAR PURPOSE AND NONINFRINGEMENT. IN NO EVENT SHALL THE AUTHORS OR
 * COPYRIGHT HOLDERS BE LIABLE FOR ANY CLAIM, DAMAGES OR OTHER LIABILITY, WHETHER
 * IN AN ACTION OF CONTRACT, TORT OR OTHERWISE, ARISING FROM, OUT OF OR IN
 * CONNECTION WITH THE SOFTWARE OR THE USE OR OTHER DEALINGS IN THE SOFTWARE.
 */

package com.intel.genomicsdb;

import com.intel.genomicsdb.model.CommandLineImportConfig;
import com.intel.genomicsdb.reader.GenomicsDBFeatureReader;
import htsjdk.tribble.CloseableTribbleIterator;
import htsjdk.tribble.FeatureReader;
import htsjdk.variant.bcf2.BCF2Codec;
import htsjdk.variant.variantcontext.VariantContext;
import htsjdk.variant.vcf.VCFHeader;
import htsjdk.variant.vcf.VCFHeaderLine;
import htsjdk.variant.vcf.VCFUtils;
import org.apache.commons.io.FileUtils;
import org.json.simple.JSONArray;
import org.json.simple.JSONObject;
import org.json.simple.parser.JSONParser;
import org.json.simple.parser.ParseException;
import org.testng.Assert;
import org.testng.annotations.*;

import java.io.File;
import java.io.FileReader;
import java.io.IOException;
import java.util.*;
import java.util.Optional;

public final class GenomicsDBImporterSpec {
<<<<<<< HEAD

private static final File WORKSPACE = new File("__workspace");
private static final String TILEDB_ARRAY_NAME = "genomicsdb_test_array";
private static final String TEST_CHROMOSOME_NAME = "1";
private static final long DEFAULT_SEGMENT_SIZE = 1048576L;
private static final int DEFAULT_TILEDB_CELLS_PER_TILE = 1000;
private static final File TEMP_VID_JSON_FILE = new File("generated_vidmap.json");
private static final File TEMP_CALLSET_JSON_FILE = new File("generated_callsetmap.json");
private static final File TEMP_VCF_HEADER_FILE = new File("vcfheader.vcf");

@Test(testName = "genomicsdb importer with an interval and multiple GVCFs",
    dataProvider = "vcfFiles",
    dataProviderClass = GenomicsDBTestUtils.class)
public void testMultiGVCFInputs(Map<String, FeatureReader<VariantContext>> sampleToReaderMap)
    throws IOException {

    ChromosomeInterval chromosomeInterval =
      new ChromosomeInterval(TEST_CHROMOSOME_NAME, 1, 249250619);

    Set<VCFHeaderLine> mergedHeader = createMergedHeader(sampleToReaderMap);

    GenomicsDBCallsetsMapProto.CallsetMappingPB callsetMappingPB =
        GenomicsDBImporter.generateSortedCallSetMap(sampleToReaderMap, true,false);

    GenomicsDBImporter importer = new GenomicsDBImporter(
      sampleToReaderMap,
      mergedHeader,
      chromosomeInterval,
      WORKSPACE.getAbsolutePath(),
      TILEDB_ARRAY_NAME,
      1024L,
      10000000L);

    importer.importBatch();

    GenomicsDBImporter.writeCallsetMapJSONFile(TEMP_CALLSET_JSON_FILE.getAbsolutePath(),
        callsetMappingPB);
    Assert.assertEquals(importer.isDone(), true);
    File callsetFile = new File(TEMP_CALLSET_JSON_FILE.getAbsolutePath());
    Assert.assertTrue(callsetFile.exists());
  }

  @Test(testName = "genomicsdb protobuf importer",
      dataProvider = "vcfFiles",
      dataProviderClass = GenomicsDBTestUtils.class)
  public void testProtobufAPI(Map<String, FeatureReader<VariantContext>> sampleToReaderMap)
      throws IOException {

    ChromosomeInterval chromosomeInterval =
      new ChromosomeInterval(TEST_CHROMOSOME_NAME, 1, 249250619);

    Set<VCFHeaderLine> mergedHeader = createMergedHeader(sampleToReaderMap);

    GenomicsDBCallsetsMapProto.CallsetMappingPB callsetMappingPB =
        GenomicsDBImporter.generateSortedCallSetMap(sampleToReaderMap, true,false);

    GenomicsDBVidMapProto.VidMappingPB vidMapPB = 
	GenomicsDBImporter.generateVidMapFromMergedHeader(mergedHeader);

    GenomicsDBImportConfiguration.Partition.Builder pB =
      GenomicsDBImportConfiguration.Partition.newBuilder();
    GenomicsDBImportConfiguration.Partition p0 =
      pB
        .setBegin(0)
        .setWorkspace(WORKSPACE.getAbsolutePath())
        .setArray(TILEDB_ARRAY_NAME)
        .build();

    GenomicsDBImportConfiguration.ImportConfiguration.Builder importConfiguration =
      GenomicsDBImportConfiguration.ImportConfiguration.newBuilder();

     GenomicsDBImportConfiguration.ImportConfiguration importConfigurationPB = 
	     importConfiguration
                   .setSizePerColumnPartition(16384)
                   .addColumnPartitions(p0)
                   .build();

    GenomicsDBImporter importer = new GenomicsDBImporter(
      importConfigurationPB,
      vidMapPB,
      callsetMappingPB,
      sampleToReaderMap,
      chromosomeInterval,
      0, //rank
      true); //passAsVcf

    importer.importBatch();

    GenomicsDBImporter.writeCallsetMapJSONFile(TEMP_CALLSET_JSON_FILE.getAbsolutePath(),
        callsetMappingPB);
    Assert.assertEquals(importer.isDone(), true);
  }
=======
    private static final String TEST_CHROMOSOME_NAME = "1";
    private static final File WORKSPACE = new File("__workspace");
    private File tempVidJsonFile;
    private File tempCallsetJsonFile;
    private File tempVcfHeaderFile;

    @Test(testName = "genomicsdb importer with an interval and multiple GVCFs",
            dataProvider = "vcfFiles",
            dataProviderClass = GenomicsDBTestUtils.class)
    public void testMultiGVCFInputs(Map<String, FeatureReader<VariantContext>> sampleToReaderMap)
            throws IOException {

        ChromosomeInterval chromosomeInterval =
                new ChromosomeInterval(TEST_CHROMOSOME_NAME, 1, 249250619);

        Set<VCFHeaderLine> mergedHeader = createMergedHeader(sampleToReaderMap);

        GenomicsDBCallsetsMapProto.CallsetMappingPB callsetMappingPB =
                GenomicsDBImporter.generateSortedCallSetMap(sampleToReaderMap, true, false);

        GenomicsDBImporter importer = new GenomicsDBImporter(
                sampleToReaderMap,
                mergedHeader,
                chromosomeInterval,
                WORKSPACE.getAbsolutePath(),
                TEST_CHROMOSOME_NAME,
                1024L,
                10000000L);

        importer.importBatch();

        GenomicsDBImporter.writeCallsetMapJSONFile(tempCallsetJsonFile.getAbsolutePath(),
                callsetMappingPB);
        Assert.assertEquals(importer.isDone(), true);
        File callsetFile = new File(tempCallsetJsonFile.getAbsolutePath());
        Assert.assertTrue(callsetFile.exists());
    }
>>>>>>> f3dc0f6e

    @Test(testName = "genomicsdb importer outputs merged headers as a JSON file",
            dataProvider = "vcfFiles",
            dataProviderClass = GenomicsDBTestUtils.class)
    public void testVidMapJSONOutput(Map<String, FeatureReader<VariantContext>> sampleToReaderMap)
            throws IOException {

        ChromosomeInterval chromosomeInterval =
                new ChromosomeInterval(TEST_CHROMOSOME_NAME, 1, 249250619);

        Set<VCFHeaderLine> mergedHeaderLines = createMergedHeader(sampleToReaderMap);

        GenomicsDBCallsetsMapProto.CallsetMappingPB callsetMappingPB_A =
                GenomicsDBImporter.generateSortedCallSetMap(sampleToReaderMap, true, false);

        GenomicsDBImporter importer = new GenomicsDBImporter(
                sampleToReaderMap,
                mergedHeaderLines,
                chromosomeInterval,
                WORKSPACE.getAbsolutePath(),
                TEST_CHROMOSOME_NAME,
                1024L,
                10000000L);

        GenomicsDBImporter.writeVidMapJSONFile(tempVidJsonFile.getAbsolutePath(), mergedHeaderLines);
        GenomicsDBImporter.writeVcfHeaderFile(tempVcfHeaderFile.getAbsolutePath(), mergedHeaderLines);
        GenomicsDBImporter.writeCallsetMapJSONFile(tempCallsetJsonFile.getAbsolutePath(),
                callsetMappingPB_A);

        importer.importBatch();
        Assert.assertEquals(importer.isDone(), true);
        Assert.assertEquals(tempVidJsonFile.isFile(), true);
        Assert.assertEquals(tempCallsetJsonFile.isFile(), true);
        Assert.assertEquals(tempVcfHeaderFile.isFile(), true);

        JSONParser parser = new JSONParser();

        try {
            FileReader fileReader = new FileReader(tempCallsetJsonFile.getAbsolutePath());
            JSONObject jsonObject = (JSONObject) parser.parse(fileReader);
            JSONArray callsetArray = (JSONArray) jsonObject.get("callsets");

            int index = 0;

            for (Object cObject : callsetArray) {
                JSONObject sampleObject = (JSONObject) cObject;
                String sampleName_B = (String) sampleObject.get("sample_name");
                Long tiledbRowIndex_B = (Long) sampleObject.get("row_idx");
                String stream_name_B = (String) sampleObject.get("stream_name");

                String sampleName_A = callsetMappingPB_A.getCallsets(index).getSampleName();
                Long tileDBRowIndex_A = callsetMappingPB_A.getCallsets(index).getRowIdx();
                String stream_name_A = callsetMappingPB_A.getCallsets(index).getStreamName();

                Assert.assertEquals(sampleName_A, sampleName_B);
                Assert.assertEquals(tileDBRowIndex_A, tiledbRowIndex_B);
                Assert.assertEquals(stream_name_A, stream_name_B);
                index++;
            }
        } catch (ParseException p) {
            p.printStackTrace();
        }
    }

    @Test(testName = "genomicsdb importer with null feature readers",
            dataProvider = "nullFeatureReaders",
            dataProviderClass = GenomicsDBTestUtils.class,
            expectedExceptions = IllegalArgumentException.class)
    public void testNullFeatureReaders(Map<String, FeatureReader<VariantContext>> sampleToReaderMap)
            throws IOException {

        new ChromosomeInterval(TEST_CHROMOSOME_NAME, 1, 249250619);

        GenomicsDBImporter.generateSortedCallSetMap(sampleToReaderMap, true, false);
    }

    @Test(testName = "should run parallel import with multiple chromosome intervals and one GVCF")
    public void testShouldRunParallelImportWithMultipleChromosomeIntervalsAndOneGvcf() throws IOException, InterruptedException {
        long start = System.nanoTime();

        //Given
        String[] args = ("-L 1:12000-13000 -L 1:17000-18000 " +
                "-w " + WORKSPACE.getAbsolutePath() + " " +
                "--vidmap-output " + tempVidJsonFile.getAbsolutePath() + " " +
                "--callset-output " + tempCallsetJsonFile.getAbsolutePath() + " " +
                "tests/inputs/vcfs/t0.vcf.gz").split(" ");
        CommandLineImportConfig config = new CommandLineImportConfig("TestGenomicsDBImporterWithMergedVCFHeader", args);
        config.setVcfBufferSizePerColumnPartition(10000L);
        config.setSegmentSize(1048576L);

        //When
        GenomicsDBImporter.parallelImport(config);

        long duration = (System.nanoTime() - start) / 1_000_000;
        System.out.printf("Processed %d chromosomes intervals in %d millis\n", config.getChromosomeIntervalList().size(), duration);

        //Then
        Assert.assertEquals(tempVidJsonFile.isFile(), true);
        Assert.assertEquals(tempCallsetJsonFile.isFile(), true);

        String referenceGenome = "tests/inputs/chr1_10MB.fasta.gz";
        GenomicsDBExportConfiguration.ColumnRangeList.Builder columnRange = GenomicsDBExportConfiguration.ColumnRangeList.newBuilder()
                .addRangeList(GenomicsDBExportConfiguration.ColumnRange.newBuilder().setHigh(50000).setLow(0));
        GenomicsDBExportConfiguration.RowRangeList.Builder rowRange = GenomicsDBExportConfiguration.RowRangeList.newBuilder()
                .addRangeList(GenomicsDBExportConfiguration.RowRange.newBuilder().setHigh(3).setLow(0));

        GenomicsDBExportConfiguration.ExportConfiguration exportConfiguration = GenomicsDBExportConfiguration.ExportConfiguration.newBuilder()
                .setWorkspace(WORKSPACE.getAbsolutePath()).setReferenceGenome(referenceGenome)
                .setVidMappingFile(tempVidJsonFile.getAbsolutePath())
                .setCallsetMappingFile(tempCallsetJsonFile.getAbsolutePath()).setProduceGTField(true)
                .setScanFull(true)
                .addQueryColumnRanges(columnRange)
                .addQueryRowRanges(rowRange)
                .addAttributes("GT")
                .build();

        GenomicsDBFeatureReader reader = new GenomicsDBFeatureReader<>(exportConfiguration, new BCF2Codec(), Optional.empty());

        CloseableTribbleIterator<VariantContext> gdbIterator = reader.iterator();
        List<VariantContext> varCtxList = new ArrayList<>();
        while (gdbIterator.hasNext()) varCtxList.add(gdbIterator.next());

        assert(varCtxList.size() == 2);
        assert(varCtxList.get(0).getStart() == 12141);
        assert(varCtxList.get(1).getStart() == 17385);
    }

    @Test(testName = "should be able to query using specific array name")
    public void testShouldBeAbleToQueryUsingSpecificArrayName() throws IOException, InterruptedException {
        long start = System.nanoTime();

        //Given
        String[] args = ("-L 1:12000-13000 -L 1:17000-18000 " +
                "-w " + WORKSPACE.getAbsolutePath() + " " +
                "--vidmap-output " + tempVidJsonFile.getAbsolutePath() + " " +
                "--callset-output " + tempCallsetJsonFile.getAbsolutePath() + " " +
                "tests/inputs/vcfs/t0.vcf.gz").split(" ");
        CommandLineImportConfig config = new CommandLineImportConfig("TestGenomicsDBImporterWithMergedVCFHeader", args);
        config.setVcfBufferSizePerColumnPartition(10000L);
        config.setSegmentSize(1048576L);
        GenomicsDBImporter.parallelImport(config);
        long duration = (System.nanoTime() - start) / 1_000_000;
        System.out.printf("Processed %d chromosomes intervals in %d millis\n", config.getChromosomeIntervalList().size(), duration);
        Assert.assertEquals(tempVidJsonFile.isFile(), true);
        Assert.assertEquals(tempCallsetJsonFile.isFile(), true);
        String referenceGenome = "tests/inputs/chr1_10MB.fasta.gz";

        //When
        GenomicsDBExportConfiguration.ExportConfiguration exportConfiguration = GenomicsDBExportConfiguration.ExportConfiguration.newBuilder()
                .setWorkspace(WORKSPACE.getAbsolutePath())
                .setReferenceGenome(referenceGenome)
                .setVidMappingFile(tempVidJsonFile.getAbsolutePath())
                .setCallsetMappingFile(tempCallsetJsonFile.getAbsolutePath()).setProduceGTField(true)
                .setScanFull(true)
                .setArray("1#17000#18000")
                .build();

        GenomicsDBFeatureReader reader = new GenomicsDBFeatureReader<>(exportConfiguration, new BCF2Codec(), Optional.empty());

        CloseableTribbleIterator<VariantContext> gdbIterator = reader.iterator();
        List<VariantContext> varCtxList = new ArrayList<>();
        while (gdbIterator.hasNext()) varCtxList.add(gdbIterator.next());

        //Then
        assert(varCtxList.size() == 1);
        assert(varCtxList.get(0).getStart() == 17385);
    }

    @Test(testName = "should be able to query using specific chromosome interval")
    public void testShouldBeAbleToQueryUsingSpecificChromosomeInterval() throws IOException, InterruptedException {
        long start = System.nanoTime();

        //Given
        String[] args = ("-L 1:12000-13000 -L 1:17000-18000 " +
                "-w " + WORKSPACE.getAbsolutePath() + " " +
                "--vidmap-output " + tempVidJsonFile.getAbsolutePath() + " " +
                "--callset-output " + tempCallsetJsonFile.getAbsolutePath() + " " +
                "tests/inputs/vcfs/t0.vcf.gz").split(" ");
        CommandLineImportConfig config = new CommandLineImportConfig("TestGenomicsDBImporterWithMergedVCFHeader", args);
        config.setVcfBufferSizePerColumnPartition(10000L);
        config.setSegmentSize(1048576L);

        GenomicsDBImporter.parallelImport(config);

        long duration = (System.nanoTime() - start) / 1_000_000;
        System.out.printf("Processed %d chromosomes intervals in %d millis\n", config.getChromosomeIntervalList().size(), duration);
        Assert.assertEquals(tempVidJsonFile.isFile(), true);
        Assert.assertEquals(tempCallsetJsonFile.isFile(), true);

        //When
        String referenceGenome = "tests/inputs/chr1_10MB.fasta.gz";

        GenomicsDBExportConfiguration.ExportConfiguration exportConfiguration = GenomicsDBExportConfiguration.ExportConfiguration.newBuilder()
                .setWorkspace(WORKSPACE.getAbsolutePath())
                .setReferenceGenome(referenceGenome)
                .setVidMappingFile(tempVidJsonFile.getAbsolutePath())
                .setCallsetMappingFile(tempCallsetJsonFile.getAbsolutePath())
                .setProduceGTField(true)
                .setScanFull(true)
                .build();

        GenomicsDBFeatureReader reader = new GenomicsDBFeatureReader<>(exportConfiguration, new BCF2Codec(), Optional.empty());

        CloseableTribbleIterator<VariantContext> gdbIterator = reader.query("1", 17000, 18000);
        List<VariantContext> varCtxList = new ArrayList<>();
        while (gdbIterator.hasNext()) varCtxList.add(gdbIterator.next());

        //Then
        assert(varCtxList.size() == 1);
        assert(varCtxList.get(0).getStart() == 17385);
    }

    @BeforeMethod
    public void cleanUpBefore() throws IOException {
        tempVidJsonFile = File.createTempFile("generated_vidmap", ".json"); //new File("generated_vidmap.json");
        tempCallsetJsonFile = File.createTempFile("generated_callsetmap", ".json"); //new File("generated_callsetmap.json");
        tempVcfHeaderFile = File.createTempFile("vcfheader", ".vcf"); //new File("vcfheader.vcf");
    }

    @AfterMethod
    public void cleanUpAfter() throws IOException {
        if (tempVidJsonFile.exists()) FileUtils.deleteQuietly(tempVidJsonFile);
        if (tempCallsetJsonFile.exists()) FileUtils.deleteQuietly(tempCallsetJsonFile);
        if (WORKSPACE.exists()) FileUtils.deleteDirectory(WORKSPACE);
    }

    private Set<VCFHeaderLine> createMergedHeader(Map<String, FeatureReader<VariantContext>> variantReaders) {
        List<VCFHeader> headers = new ArrayList<>();
        for (Map.Entry<String, FeatureReader<VariantContext>> variant : variantReaders.entrySet()) {
            headers.add((VCFHeader) variant.getValue().getHeader());
        }
        return VCFUtils.smartMergeHeaders(headers, true);
    }
}<|MERGE_RESOLUTION|>--- conflicted
+++ resolved
@@ -46,7 +46,6 @@
 import java.util.Optional;
 
 public final class GenomicsDBImporterSpec {
-<<<<<<< HEAD
 
 private static final File WORKSPACE = new File("__workspace");
 private static final String TILEDB_ARRAY_NAME = "genomicsdb_test_array";
@@ -139,45 +138,6 @@
         callsetMappingPB);
     Assert.assertEquals(importer.isDone(), true);
   }
-=======
-    private static final String TEST_CHROMOSOME_NAME = "1";
-    private static final File WORKSPACE = new File("__workspace");
-    private File tempVidJsonFile;
-    private File tempCallsetJsonFile;
-    private File tempVcfHeaderFile;
-
-    @Test(testName = "genomicsdb importer with an interval and multiple GVCFs",
-            dataProvider = "vcfFiles",
-            dataProviderClass = GenomicsDBTestUtils.class)
-    public void testMultiGVCFInputs(Map<String, FeatureReader<VariantContext>> sampleToReaderMap)
-            throws IOException {
-
-        ChromosomeInterval chromosomeInterval =
-                new ChromosomeInterval(TEST_CHROMOSOME_NAME, 1, 249250619);
-
-        Set<VCFHeaderLine> mergedHeader = createMergedHeader(sampleToReaderMap);
-
-        GenomicsDBCallsetsMapProto.CallsetMappingPB callsetMappingPB =
-                GenomicsDBImporter.generateSortedCallSetMap(sampleToReaderMap, true, false);
-
-        GenomicsDBImporter importer = new GenomicsDBImporter(
-                sampleToReaderMap,
-                mergedHeader,
-                chromosomeInterval,
-                WORKSPACE.getAbsolutePath(),
-                TEST_CHROMOSOME_NAME,
-                1024L,
-                10000000L);
-
-        importer.importBatch();
-
-        GenomicsDBImporter.writeCallsetMapJSONFile(tempCallsetJsonFile.getAbsolutePath(),
-                callsetMappingPB);
-        Assert.assertEquals(importer.isDone(), true);
-        File callsetFile = new File(tempCallsetJsonFile.getAbsolutePath());
-        Assert.assertTrue(callsetFile.exists());
-    }
->>>>>>> f3dc0f6e
 
     @Test(testName = "genomicsdb importer outputs merged headers as a JSON file",
             dataProvider = "vcfFiles",
