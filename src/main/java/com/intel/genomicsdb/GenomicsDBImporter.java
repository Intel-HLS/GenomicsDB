/*
 * The MIT License (MIT)
 * Copyright (c) 2016-2017 Intel Corporation
 *
 * Permission is hereby granted, free of charge, to any person obtaining a copy of
 * this software and associated documentation files (the "Software"), to deal in
 * the Software without restriction, including without limitation the rights to
 * use, copy, modify, merge, publish, distribute, sublicense, and/or sell copies of
 * the Software, and to permit persons to whom the Software is furnished to do so,
 * subject to the following conditions:
 *
 * The above copyright notice and this permission notice shall be included in all
 * copies or substantial portions of the Software.
 *
 * THE SOFTWARE IS PROVIDED "AS IS", WITHOUT WARRANTY OF ANY KIND, EXPRESS OR
 * IMPLIED, INCLUDING BUT NOT LIMITED TO THE WARRANTIES OF MERCHANTABILITY, FITNESS
 * FOR A PARTICULAR PURPOSE AND NONINFRINGEMENT. IN NO EVENT SHALL THE AUTHORS OR
 * COPYRIGHT HOLDERS BE LIABLE FOR ANY CLAIM, DAMAGES OR OTHER LIABILITY, WHETHER
 * IN AN ACTION OF CONTRACT, TORT OR OTHERWISE, ARISING FROM, OUT OF OR IN
 * CONNECTION WITH THE SOFTWARE OR THE USE OR OTHER DEALINGS IN THE SOFTWARE.
 */

package com.intel.genomicsdb;

import com.googlecode.protobuf.format.JsonFormat;
import com.intel.genomicsdb.model.BaseImportConfig;
import htsjdk.samtools.util.CloseableIterator;
import htsjdk.samtools.util.RuntimeIOException;
import htsjdk.tribble.AbstractFeatureReader;
import htsjdk.tribble.FeatureReader;
import htsjdk.variant.variantcontext.VariantContext;
import htsjdk.variant.variantcontext.writer.VariantContextWriter;
import htsjdk.variant.variantcontext.writer.VariantContextWriterBuilder;
import htsjdk.variant.vcf.*;
import org.json.simple.JSONArray;
import org.json.simple.JSONObject;
import org.json.simple.parser.JSONParser;
import org.json.simple.parser.ParseException;

import java.io.*;
import java.util.*;
import java.util.concurrent.*;
import java.util.stream.Collectors;

import static com.googlecode.protobuf.format.JsonFormat.printToString;

/**
 * Java wrapper for vcf2tiledb - imports VCFs into TileDB/GenomicsDB.
 * All vid information is assumed to be set correctly by the user (JSON files)
 */
public class GenomicsDBImporter {
    private static final String DEFAULT_ARRAY_NAME = "genomicsdb_array";
    private static final int DEFAULT_TILEDB_CELLS_PER_TILE = 1000;
    private static final int DEFAULT_ZERO_BATCH_SIZE = 0;
    //Allele specific annotation fields
    private static final HashSet<String> mRLengthHistogramFieldsWithFloatBins = new HashSet<>(Arrays.asList(
            "AS_RAW_BaseQRankSum",
            "AS_RAW_MQRankSum",
            "AS_RAW_ReadPosRankSum"
    ));
    private static final HashSet<String> mRLengthTwoDFloatVectorFields = new HashSet<>(Collections.singletonList(
            "AS_RAW_MQ"
    ));
    private static final HashSet<String> mRLengthTwoDIntVectorFields = new HashSet<>(Collections.singletonList(
            "AS_SB_TABLE"
    ));
    static final String CHROMOSOME_INTERVAL_FOLDER = "%s#%d#%d";
    static long mDefaultBufferCapacity = 20480; //20KB

    static {
        try {
            boolean loaded = GenomicsDBUtils.loadLibrary();
            if (!loaded) throw new GenomicsDBException("Could not load genomicsdb native library");
        } catch (UnsatisfiedLinkError ule) {
            throw new GenomicsDBException("Could not load genomicsdb native library", ule);
        }
    }

  /*
   * JNI functions
   */

    private String mLoaderJSONFile = null;
    private int mRank = 0;
    private long mLbRowIdx = 0;
    private long mUbRowIdx = Long.MAX_VALUE - 1;
    //For buffered streams
    private boolean mContainsBufferStreams = false;
    private long mGenomicsDBImporterObjectHandle = 0;
    private ArrayList<GenomicsDBImporterStreamWrapper> mBufferStreamWrapperVector = null;
    private boolean mIsLoaderSetupDone = false;
    private long[] mExhaustedBufferStreamIdentifiers = null;
    private long mNumExhaustedBufferStreams = 0;
    //Done flag - useful only for buffered streams
    private boolean mDone = false;
    //JSON object that specifies callset/sample name to row_idx mapping in the buffer
    private JSONObject mCallsetMappingJSON = null;
    private boolean mUsingVidMappingProtoBuf = false;

    /**
     * Default Constructor
     */
    public GenomicsDBImporter() {
    }

    /**
     * Constructor
     *
     * @param loaderJSONFile GenomicsDB loader JSON configuration file
     */
    public GenomicsDBImporter(String loaderJSONFile) {
        initialize(loaderJSONFile, 0, 0,
                Long.MAX_VALUE - 1);
    }

<<<<<<< HEAD
  /**
   * Constructor
   * @param loaderJSONFile GenomicsDB loader JSON configuration file
   */
  public GenomicsDBImporter(String loaderJSONFile)
  {
    initialize(loaderJSONFile, 0, 0,
      Long.MAX_VALUE-1);
  }

  /**
   * Constructor
   * @param loaderJSONFile GenomicsDB loader JSON configuration file
   * @param rank Rank of this process (TileDB/GenomicsDB partition idx)
   */
  public GenomicsDBImporter(String loaderJSONFile, int rank)
  {
    initialize(loaderJSONFile, rank, 0, Long.MAX_VALUE-1);
  }
  /**
   * Constructor
   * @param loaderJSONFile GenomicsDB loader JSON configuration file
   * @param rank Rank of this process (TileDB/GenomicsDB partition idx)
   * @param lbRowIdx Smallest row idx which should be imported by this object
   * @param ubRowIdx Largest row idx which should be imported by this object
   */
  public GenomicsDBImporter(String loaderJSONFile, int rank, long lbRowIdx, long ubRowIdx)
  {
    initialize(loaderJSONFile, rank, lbRowIdx, ubRowIdx);
  }

  /**
   * Constructor to create required data structures from a list
   * of GVCF files and a chromosome interval. This constructor
   * is developed specifically for GATK4 GenomicsDBImport tool.
   *
   * @param sampleToVCMap  Variant Readers objects of the input GVCF files
   * @param mergedHeader  Headers from all input GVCF files merged into one
   * @param chromosomeInterval  Chromosome interval to traverse input VCFs
   * @param workspace TileDB workspace
   * @param arrayname TileDB array name
   * @param sizePerColumnPartition sizePerColumnPartition in bytes
   * @param segmentSize segmentSize in bytes
   * @throws  IOException  FeatureReader.query can throw an IOException if invalid file is used
   */
  public GenomicsDBImporter(Map<String, FeatureReader<VariantContext>> sampleToVCMap,
                     Set<VCFHeaderLine> mergedHeader,
                     ChromosomeInterval chromosomeInterval,
                     String workspace,
                     String arrayname,
                     Long sizePerColumnPartition,
                     Long segmentSize) throws IOException {
    this(sampleToVCMap, mergedHeader, chromosomeInterval,
         workspace, arrayname, sizePerColumnPartition, segmentSize,
         (long)0, Long.MAX_VALUE-1, true);
  }

  /**
   * Constructor with an GenomicsDB import configuration protocol buffer
   * structure. Avoids passing long list of parameters. This constructor
   * is developed specifically for GATK4 GenomicsDBImport tool.
   *
   * @param sampleToVCMap  Variant Readers objects of the input GVCF files
   * @param mergedHeader  Set of VCFHeaderLine from the merged header across all input files
   * @param chromosomeInterval  Chromosome interval to traverse input VCFs
   * @param importConfiguration  Protobuf configuration object containing related input
   *                             parameters, filenames, etc.
   * @param validateSampleToReaderMap Check validity of sampleToreaderMap entries
   * @throws IOException  Throws file IO exception.
   */
  public GenomicsDBImporter(Map<String, FeatureReader<VariantContext>> sampleToVCMap,
                            Set<VCFHeaderLine> mergedHeader,
                            ChromosomeInterval chromosomeInterval,
                            boolean validateSampleToReaderMap,
                            GenomicsDBImportConfiguration.ImportConfiguration importConfiguration)
      throws IOException {
    this(sampleToVCMap,
        mergedHeader,
        chromosomeInterval,
        importConfiguration.getColumnPartitions(0).getWorkspace(),
        importConfiguration.getColumnPartitions(0).getArray(),
        importConfiguration.getSizePerColumnPartition(),
        importConfiguration.getSegmentSize(),
        importConfiguration.getLowerSampleIndex(),
        importConfiguration.getUpperSampleIndex(),
        false,  //useSamplesInOrderProvided
        importConfiguration.getFailIfUpdating(),
        validateSampleToReaderMap
        );
  }

  /**
   * Constructor to create required data structures from a list
   * of GVCF files and a chromosome interval. This constructor
   * is developed specifically for GATK4 GenomicsDBImport tool.
   *
   * @param sampleToReaderMap  Variant Readers objects of the input GVCF files
   * @param mergedHeader  Headers from all input GVCF files merged into one
   * @param chromosomeInterval  Chromosome interval to traverse input VCFs
   * @param workspace TileDB workspace
   * @param arrayname TileDB array name
   * @param sizePerColumnPartition sizePerColumnPartition in bytes
   * @param segmentSize segmentSize in bytes
   * @param lbRowIdx Smallest row idx which should be imported by this object
   * @param ubRowIdx Largest row idx which should be imported by this object
   * @param validateSampleToReaderMap Check validity of sampleToreaderMap entries
   * @throws  IOException  FeatureReader.query can throw an IOException if invalid file is used
   */
  public GenomicsDBImporter(Map<String, FeatureReader<VariantContext>> sampleToReaderMap,
                     Set<VCFHeaderLine> mergedHeader,
                     ChromosomeInterval chromosomeInterval,
                     String workspace,
                     String arrayname,
                     Long sizePerColumnPartition,
                     Long segmentSize,
                     Long lbRowIdx,
                     Long ubRowIdx,
                     boolean validateSampleToReaderMap) throws IOException {
    this(sampleToReaderMap, mergedHeader, chromosomeInterval,
         workspace, arrayname, sizePerColumnPartition, segmentSize, lbRowIdx, ubRowIdx,
        false, validateSampleToReaderMap);
  }

  /**
   * Constructor to create required data structures from a list
   * of GVCF files and a chromosome interval. This constructor
   * is developed specifically for GATK4 GenomicsDBImport tool.
   *
   * @param sampleToReaderMap  Variant Readers objects of the input GVCF files
   * @param mergedHeader  Headers from all input GVCF files merged into one
   * @param chromosomeInterval  Chromosome interval to traverse input VCFs
   * @param workspace TileDB workspace
   * @param arrayname TileDB array name
   * @param sizePerColumnPartition sizePerColumnPartition in bytes
   * @param segmentSize segmentSize in bytes
   * @param lbRowIdx Smallest row idx which should be imported by this object
   * @param ubRowIdx Largest row idx which should be imported by this object
   * @param useSamplesInOrderProvided if true, don't sort samples, instead
   *                                  use in the the order provided
   * @param validateSampleToReaderMap Check validity of sampleToreaderMap entries
   * @throws  IOException  FeatureReader.query can throw an IOException if invalid file is used
   */
  public GenomicsDBImporter(Map<String, FeatureReader<VariantContext>> sampleToReaderMap,
                     Set<VCFHeaderLine> mergedHeader,
                     ChromosomeInterval chromosomeInterval,
                     String workspace,
                     String arrayname,
                     Long sizePerColumnPartition,
                     Long segmentSize,
                     Long lbRowIdx,
                     Long ubRowIdx,
                     boolean useSamplesInOrderProvided,
                     boolean validateSampleToReaderMap) throws IOException {
    this(sampleToReaderMap, mergedHeader, chromosomeInterval,
         workspace, arrayname, sizePerColumnPartition, segmentSize,
         lbRowIdx, ubRowIdx, useSamplesInOrderProvided, false, validateSampleToReaderMap);
  }

  /**
   * Constructor to create required data structures from a list
   * of GVCF files and a chromosome interval. This constructor
   * is developed specifically for GATK4 GenomicsDBImport tool.
   *
   * @param sampleToReaderMap  Variant Readers objects of the input GVCF files
   * @param mergedHeader Set of VCFHeaderLine from the merged header across all input files
   * @param chromosomeInterval  Chromosome interval to traverse input VCFs
   * @param workspace TileDB workspace
   * @param arrayname TileDB array name
   * @param sizePerColumnPartition sizePerColumnPartition in bytes
   * @param segmentSize segmentSize in bytes
   * @param lbRowIdx Smallest row idx which should be imported by this object
   * @param ubRowIdx Largest row idx which should be imported by this object
   * @param useSamplesInOrderProvided if true, don't sort samples, instead use in the the order
   *                                  provided
   * @param failIfUpdating if true, fail if updating an existing array
   * @param validateSampleToReaderMap Check validity of sampleToreaderMap entries
   * @throws IOException when load into TileDB array fails
   */
  public GenomicsDBImporter(Map<String, FeatureReader<VariantContext>> sampleToReaderMap,
                     Set<VCFHeaderLine> mergedHeader,
                     ChromosomeInterval chromosomeInterval,
                     String workspace,
                     String arrayname,
                     Long sizePerColumnPartition,
                     Long segmentSize,
                     Long lbRowIdx,
                     Long ubRowIdx,
                     boolean useSamplesInOrderProvided,
                     boolean failIfUpdating,
                     boolean validateSampleToReaderMap) throws IOException {
    this(sampleToReaderMap, mergedHeader, chromosomeInterval,
         workspace, arrayname, sizePerColumnPartition, segmentSize,
         lbRowIdx, ubRowIdx, useSamplesInOrderProvided, failIfUpdating, 0, validateSampleToReaderMap);
  }

  /**
   * Constructor to create required data structures from a list
   * of GVCF files and a chromosome interval. This constructor
   * is developed specifically for GATK4 GenomicsDBImport tool.
   *
   * @param sampleToReaderMap  Feature Readers objects corresponding to input GVCF files
   * @param mergedHeader Set of VCFHeaderLine from the merged header across all input files
   * @param chromosomeInterval  Chromosome interval to traverse input VCFs
   * @param workspace TileDB workspace
   * @param arrayname TileDB array name
   * @param vcfBufferSizePerColumnPartition vcfBufferSizePerColumnPartition in bytes
   * @param segmentSize segmentSize in bytes
   * @param lbRowIdx Smallest row idx which should be imported by this object
   * @param ubRowIdx Largest row idx which should be imported by this object
   * @param useSamplesInOrderProvided if true, don't sort samples, instead use in the the order
   *                                  provided
   * @param failIfUpdating if true, fail if updating an existing array
   * @param rank Rank of object - corresponds to the partition index in the loader
   * @param validateSampleToReaderMap Check validity of sampleToreaderMap entries
   * @throws IOException when load into TileDB array fails
   */
  public GenomicsDBImporter(Map<String, FeatureReader<VariantContext>> sampleToReaderMap,
                            Set<VCFHeaderLine> mergedHeader,
                            ChromosomeInterval chromosomeInterval,
                            String workspace,
                            String arrayname,
                            Long vcfBufferSizePerColumnPartition,
                            Long segmentSize,
                            Long lbRowIdx,
                            Long ubRowIdx,
                            boolean useSamplesInOrderProvided,
                            boolean failIfUpdating,
                            int rank,
                            boolean validateSampleToReaderMap) throws IOException, IllegalArgumentException
  {
      this(sampleToReaderMap,
              mergedHeader,
              chromosomeInterval,
              workspace,
              arrayname,
              vcfBufferSizePerColumnPartition,
              segmentSize,
              lbRowIdx,
              ubRowIdx,
              useSamplesInOrderProvided,
              failIfUpdating,
              rank,
              validateSampleToReaderMap,
              true);
  }

  /**
  * Constructor with an GenomicsDB import configuration protocol buffer
  * structure. Avoids passing long list of parameters. This constructor
  * is developed specifically for GATK4 GenomicsDBImport tool.
  *
  * @param importConfigurationPB  Protobuf configuration object containing related input
  *                               parameters, filenames, etc.
  * @param vidMapPB  Protobuf configuration object for variant mapping 
  * @param callSetMapPB  Protobuf configuration object for callset mapping 
  * @param chromosomeInterval  Chromosome interval to traverse input VCFs
  * @param rank Rank of object - corresponds to the partition index in the loader
  * @param passAsVcf Use the VCF format to pass data from Java to C++
  * @throws IOException  Throws file IO exception.
  */
  public GenomicsDBImporter(GenomicsDBImportConfiguration.ImportConfiguration importConfigurationPB,
		            GenomicsDBVidMapProto.VidMappingPB vidMapPB,
                            GenomicsDBCallsetsMapProto.CallsetMappingPB callsetMapPB,
                            Map<String, FeatureReader<VariantContext>> sampleToReaderMap,
                            ChromosomeInterval chromosomeInterval,
                            int rank,
                            boolean passAsVcf) throws IOException, IllegalArgumentException {
    // Mark this flag so that protocol buffer based vid
    // and callset map are propagated to C++ GenomicsDBImporter
    mUsingVidMappingProtoBuf = true;
    
    File importJSONFile = dumpTemporaryLoaderJSONFile(importConfigurationPB, "");

    jniCopyVidMap(mGenomicsDBImporterObjectHandle, vidMapPB.toByteArray());
    jniCopyCallsetMap(mGenomicsDBImporterObjectHandle, callsetMapPB.toByteArray());

    initialize(importJSONFile.getAbsolutePath(), rank,  importConfigurationPB.getLowerSampleIndex(), importConfigurationPB.getUpperSampleIndex());

    mGenomicsDBImporterObjectHandle =
      jniInitializeGenomicsDBImporterObject(mLoaderJSONFile, mRank, importConfigurationPB.getLowerSampleIndex(), importConfigurationPB.getUpperSampleIndex());

    for (GenomicsDBCallsetsMapProto.SampleIDToTileDBIDMap sampleToIDMap :
        callsetMapPB.getCallsetsList()) {

      String sampleName = sampleToIDMap.getSampleName();

      FeatureReader<VariantContext> featureReader = sampleToReaderMap.get(sampleName);

      CloseableIterator<VariantContext> iterator = featureReader.query(chromosomeInterval.getContig(),
            chromosomeInterval.getStart(), chromosomeInterval.getEnd());

      addSortedVariantContextIterator(
          sampleToIDMap.getStreamName(),
        (VCFHeader) featureReader.getHeader(),
        iterator,
        importConfigurationPB.getSizePerColumnPartition(),
        passAsVcf ? VariantContextWriterBuilder.OutputType.VCF_STREAM
        : VariantContextWriterBuilder.OutputType.BCF_STREAM,
        null);
    }
  }

  /**
   * Constructor to create required data structures from a list
   * of GVCF files and a chromosome interval. This constructor
   * is developed specifically for GATK4 GenomicsDBImport tool.
   *
   * @param sampleToReaderMap  Feature Readers objects corresponding to input GVCF files
   * @param mergedHeader Set of VCFHeaderLine from the merged header across all input files
   * @param chromosomeInterval  Chromosome interval to traverse input VCFs
   * @param workspace TileDB workspace
   * @param arrayname TileDB array name
   * @param vcfBufferSizePerColumnPartition vcfBufferSizePerColumnPartition in bytes
   * @param segmentSize segmentSize in bytes
   * @param lbRowIdx Smallest row idx which should be imported by this object
   * @param ubRowIdx Largest row idx which should be imported by this object
   * @param useSamplesInOrderProvided if true, don't sort samples, instead use in the the order
   *                                  provided
   * @param failIfUpdating if true, fail if updating an existing array
   * @param rank Rank of object - corresponds to the partition index in the loader
   * @param validateSampleToReaderMap Check validity of sampleToreaderMap entries
   * @param passAsVcf Use the VCF format to pass data from Java to C++
   * @throws IOException when load into TileDB array fails
   */
  public GenomicsDBImporter(Map<String, FeatureReader<VariantContext>> sampleToReaderMap,
                            Set<VCFHeaderLine> mergedHeader,
                            ChromosomeInterval chromosomeInterval,
                            String workspace,
                            String arrayname,
                            Long vcfBufferSizePerColumnPartition,
                            Long segmentSize,
                            Long lbRowIdx,
                            Long ubRowIdx,
                            boolean useSamplesInOrderProvided,
                            boolean failIfUpdating,
                            int rank,
                            boolean validateSampleToReaderMap,
                            boolean passAsVcf) throws IOException, IllegalArgumentException {
    // Mark this flag so that protocol buffer based vid
    // and callset map are propagated to C++ GenomicsDBImporter
    mUsingVidMappingProtoBuf = true;

    GenomicsDBImportConfiguration.ImportConfiguration importConfiguration =
      createImportConfiguration(workspace, arrayname, vcfBufferSizePerColumnPartition,
                                segmentSize, failIfUpdating);
    File importJSONFile = dumpTemporaryLoaderJSONFile(importConfiguration, "");

    GenomicsDBVidMapProto.VidMappingPB vidMapPB = generateVidMapFromMergedHeader(mergedHeader);

    GenomicsDBCallsetsMapProto.CallsetMappingPB callsetMapPB =
        generateSortedCallSetMap(sampleToReaderMap, useSamplesInOrderProvided,
        validateSampleToReaderMap, lbRowIdx);

    initialize(importJSONFile.getAbsolutePath(), rank, lbRowIdx, ubRowIdx);

    mGenomicsDBImporterObjectHandle =
      jniInitializeGenomicsDBImporterObject(mLoaderJSONFile, mRank, lbRowIdx, ubRowIdx);

    jniCopyVidMap(mGenomicsDBImporterObjectHandle, vidMapPB.toByteArray());
    jniCopyCallsetMap(mGenomicsDBImporterObjectHandle, callsetMapPB.toByteArray());

    for (GenomicsDBCallsetsMapProto.SampleIDToTileDBIDMap sampleToIDMap :
        callsetMapPB.getCallsetsList()) {

      String sampleName = sampleToIDMap.getSampleName();

      FeatureReader<VariantContext> featureReader = sampleToReaderMap.get(sampleName);

      CloseableIterator<VariantContext> iterator = featureReader.query(chromosomeInterval.getContig(),
            chromosomeInterval.getStart(), chromosomeInterval.getEnd());

      addSortedVariantContextIterator(
          sampleToIDMap.getStreamName(),
        (VCFHeader) featureReader.getHeader(),
        iterator,
        importConfiguration.getSizePerColumnPartition(),
        passAsVcf ? VariantContextWriterBuilder.OutputType.VCF_STREAM
        : VariantContextWriterBuilder.OutputType.BCF_STREAM,
        null);
=======
    /**
     * Constructor
     *
     * @param loaderJSONFile GenomicsDB loader JSON configuration file
     * @param rank           Rank of this process (TileDB/GenomicsDB partition idx)
     */
    public GenomicsDBImporter(String loaderJSONFile, int rank) {
        initialize(loaderJSONFile, rank, 0, Long.MAX_VALUE - 1);
    }

    /**
     * Constructor
     *
     * @param loaderJSONFile GenomicsDB loader JSON configuration file
     * @param rank           Rank of this process (TileDB/GenomicsDB partition idx)
     * @param lbRowIdx       Smallest row idx which should be imported by this object
     * @param ubRowIdx       Largest row idx which should be imported by this object
     */
    public GenomicsDBImporter(String loaderJSONFile, int rank, long lbRowIdx, long ubRowIdx) {
        initialize(loaderJSONFile, rank, lbRowIdx, ubRowIdx);
    }

    /**
     * Constructor to create required data structures from a list
     * of GVCF files and a chromosome interval. This constructor
     * is developed specifically for GATK4 GenomicsDBImport tool.
     *
     * @param sampleToVCMap          Variant Readers objects of the input GVCF files
     * @param mergedHeader           Headers from all input GVCF files merged into one
     * @param chromosomeInterval     Chromosome interval to traverse input VCFs
     * @param workspace              TileDB workspace
     * @param arrayname              TileDB array name
     * @param sizePerColumnPartition sizePerColumnPartition in bytes
     * @param segmentSize            segmentSize in bytes
     * @throws IOException FeatureReader.query can throw an IOException if invalid file is used
     */
    public GenomicsDBImporter(Map<String, FeatureReader<VariantContext>> sampleToVCMap,
                              Set<VCFHeaderLine> mergedHeader,
                              ChromosomeInterval chromosomeInterval,
                              String workspace,
                              String arrayname,
                              Long sizePerColumnPartition,
                              Long segmentSize) throws IOException {
        this(sampleToVCMap, mergedHeader, chromosomeInterval,
                workspace, arrayname, sizePerColumnPartition, segmentSize,
                (long) 0, Long.MAX_VALUE - 1, true);
    }

    /**
     * Constructor with an GenomicsDB import configuration protocol buffer
     * structure. Avoids passing long list of parameters. This constructor
     * is developed specifically for GATK4 GenomicsDBImport tool.
     *
     * @param sampleToVCMap             Variant Readers objects of the input GVCF files
     * @param mergedHeader              Set of VCFHeaderLine from the merged header across all input files
     * @param chromosomeInterval        Chromosome interval to traverse input VCFs
     * @param importConfiguration       Protobuf configuration object containing related input
     *                                  parameters, filenames, etc.
     * @param validateSampleToReaderMap Check validity of sampleToreaderMap entries
     * @throws IOException Throws file IO exception.
     */
    public GenomicsDBImporter(Map<String, FeatureReader<VariantContext>> sampleToVCMap,
                              Set<VCFHeaderLine> mergedHeader,
                              ChromosomeInterval chromosomeInterval,
                              boolean validateSampleToReaderMap,
                              GenomicsDBImportConfiguration.ImportConfiguration importConfiguration)
            throws IOException {
        this(sampleToVCMap,
                mergedHeader,
                chromosomeInterval,
                importConfiguration.getColumnPartitions(0).getWorkspace(),
                importConfiguration.getColumnPartitions(0).getArray(),
                importConfiguration.getSizePerColumnPartition(),
                importConfiguration.getSegmentSize(),
                importConfiguration.getGatk4IntegrationParameters().getLowerSampleIndex(),
                importConfiguration.getGatk4IntegrationParameters().getUpperSampleIndex(),
                false,  //useSamplesInOrderProvided
                importConfiguration.getFailIfUpdating(),
                validateSampleToReaderMap
        );
>>>>>>> f3dc0f6e
    }

    /**
     * Constructor to create required data structures from a list
     * of GVCF files and a chromosome interval. This constructor
     * is developed specifically for GATK4 GenomicsDBImport tool.
     *
     * @param sampleToReaderMap         Variant Readers objects of the input GVCF files
     * @param mergedHeader              Headers from all input GVCF files merged into one
     * @param chromosomeInterval        Chromosome interval to traverse input VCFs
     * @param workspace                 TileDB workspace
     * @param arrayname                 TileDB array name
     * @param sizePerColumnPartition    sizePerColumnPartition in bytes
     * @param segmentSize               segmentSize in bytes
     * @param lbRowIdx                  Smallest row idx which should be imported by this object
     * @param ubRowIdx                  Largest row idx which should be imported by this object
     * @param validateSampleToReaderMap Check validity of sampleToreaderMap entries
     * @throws IOException FeatureReader.query can throw an IOException if invalid file is used
     */
    public GenomicsDBImporter(Map<String, FeatureReader<VariantContext>> sampleToReaderMap,
                              Set<VCFHeaderLine> mergedHeader,
                              ChromosomeInterval chromosomeInterval,
                              String workspace,
                              String arrayname,
                              Long sizePerColumnPartition,
                              Long segmentSize,
                              Long lbRowIdx,
                              Long ubRowIdx,
                              boolean validateSampleToReaderMap) throws IOException {
        this(sampleToReaderMap, mergedHeader, chromosomeInterval,
                workspace, arrayname, sizePerColumnPartition, segmentSize, lbRowIdx, ubRowIdx,
                false, validateSampleToReaderMap);
    }

    /**
     * Constructor to create required data structures from a list
     * of GVCF files and a chromosome interval. This constructor
     * is developed specifically for GATK4 GenomicsDBImport tool.
     *
     * @param sampleToReaderMap         Variant Readers objects of the input GVCF files
     * @param mergedHeader              Headers from all input GVCF files merged into one
     * @param chromosomeInterval        Chromosome interval to traverse input VCFs
     * @param workspace                 TileDB workspace
     * @param arrayname                 TileDB array name
     * @param sizePerColumnPartition    sizePerColumnPartition in bytes
     * @param segmentSize               segmentSize in bytes
     * @param lbRowIdx                  Smallest row idx which should be imported by this object
     * @param ubRowIdx                  Largest row idx which should be imported by this object
     * @param useSamplesInOrderProvided if true, don't sort samples, instead
     *                                  use in the the order provided
     * @param validateSampleToReaderMap Check validity of sampleToreaderMap entries
     * @throws IOException FeatureReader.query can throw an IOException if invalid file is used
     */
    public GenomicsDBImporter(Map<String, FeatureReader<VariantContext>> sampleToReaderMap,
                              Set<VCFHeaderLine> mergedHeader,
                              ChromosomeInterval chromosomeInterval,
                              String workspace,
                              String arrayname,
                              Long sizePerColumnPartition,
                              Long segmentSize,
                              Long lbRowIdx,
                              Long ubRowIdx,
                              boolean useSamplesInOrderProvided,
                              boolean validateSampleToReaderMap) throws IOException {
        this(sampleToReaderMap, mergedHeader, chromosomeInterval,
                workspace, arrayname, sizePerColumnPartition, segmentSize,
                lbRowIdx, ubRowIdx, useSamplesInOrderProvided, false, validateSampleToReaderMap);
    }

    /**
     * Constructor to create required data structures from a list
     * of GVCF files and a chromosome interval. This constructor
     * is developed specifically for GATK4 GenomicsDBImport tool.
     *
     * @param sampleToReaderMap         Variant Readers objects of the input GVCF files
     * @param mergedHeader              Set of VCFHeaderLine from the merged header across all input files
     * @param chromosomeInterval        Chromosome interval to traverse input VCFs
     * @param workspace                 TileDB workspace
     * @param arrayname                 TileDB array name
     * @param sizePerColumnPartition    sizePerColumnPartition in bytes
     * @param segmentSize               segmentSize in bytes
     * @param lbRowIdx                  Smallest row idx which should be imported by this object
     * @param ubRowIdx                  Largest row idx which should be imported by this object
     * @param useSamplesInOrderProvided if true, don't sort samples, instead use in the the order
     *                                  provided
     * @param failIfUpdating            if true, fail if updating an existing array
     * @param validateSampleToReaderMap Check validity of sampleToreaderMap entries
     * @throws IOException when load into TileDB array fails
     */
    public GenomicsDBImporter(Map<String, FeatureReader<VariantContext>> sampleToReaderMap,
                              Set<VCFHeaderLine> mergedHeader,
                              ChromosomeInterval chromosomeInterval,
                              String workspace,
                              String arrayname,
                              Long sizePerColumnPartition,
                              Long segmentSize,
                              Long lbRowIdx,
                              Long ubRowIdx,
                              boolean useSamplesInOrderProvided,
                              boolean failIfUpdating,
                              boolean validateSampleToReaderMap) throws IOException {
        this(sampleToReaderMap, mergedHeader, chromosomeInterval,
                workspace, arrayname, sizePerColumnPartition, segmentSize,
                lbRowIdx, ubRowIdx, useSamplesInOrderProvided, failIfUpdating, 0, validateSampleToReaderMap);
    }

    /**
     * Constructor to create required data structures from a list
     * of GVCF files and a chromosome interval. This constructor
     * is developed specifically for GATK4 GenomicsDBImport tool.
     *
     * @param sampleToReaderMap               Feature Readers objects corresponding to input GVCF files
     * @param mergedHeader                    Set of VCFHeaderLine from the merged header across all input files
     * @param chromosomeInterval              Chromosome interval to traverse input VCFs
     * @param workspace                       TileDB workspace
     * @param arrayname                       TileDB array name
     * @param vcfBufferSizePerColumnPartition vcfBufferSizePerColumnPartition in bytes
     * @param segmentSize                     segmentSize in bytes
     * @param lbRowIdx                        Smallest row idx which should be imported by this object
     * @param ubRowIdx                        Largest row idx which should be imported by this object
     * @param useSamplesInOrderProvided       if true, don't sort samples, instead use in the the order
     *                                        provided
     * @param failIfUpdating                  if true, fail if updating an existing array
     * @param rank                            Rank of object - corresponds to the partition index in the loader
     * @param validateSampleToReaderMap       Check validity of sampleToreaderMap entries
     * @throws IOException when load into TileDB array fails
     */
    public GenomicsDBImporter(Map<String, FeatureReader<VariantContext>> sampleToReaderMap,
                              Set<VCFHeaderLine> mergedHeader,
                              ChromosomeInterval chromosomeInterval,
                              String workspace,
                              String arrayname,
                              Long vcfBufferSizePerColumnPartition,
                              Long segmentSize,
                              Long lbRowIdx,
                              Long ubRowIdx,
                              boolean useSamplesInOrderProvided,
                              boolean failIfUpdating,
                              int rank,
                              boolean validateSampleToReaderMap) throws IOException, IllegalArgumentException {
        this(sampleToReaderMap,
                mergedHeader,
                chromosomeInterval,
                workspace,
                arrayname,
                vcfBufferSizePerColumnPartition,
                segmentSize,
                lbRowIdx,
                ubRowIdx,
                useSamplesInOrderProvided,
                failIfUpdating,
                rank,
                validateSampleToReaderMap,
                true);
    }

    /**
     * Constructor to create required data structures from a list
     * of GVCF files and a chromosome interval. This constructor
     * is developed specifically for GATK4 GenomicsDBImport tool.
     *
     * @param sampleToReaderMap               Feature Readers objects corresponding to input GVCF files
     * @param mergedHeader                    Set of VCFHeaderLine from the merged header across all input files
     * @param chromosomeInterval              Chromosome interval to traverse input VCFs
     * @param workspace                       TileDB workspace
     * @param arrayname                       TileDB array name
     * @param vcfBufferSizePerColumnPartition vcfBufferSizePerColumnPartition in bytes
     * @param segmentSize                     segmentSize in bytes
     * @param lbRowIdx                        Smallest row idx which should be imported by this object
     * @param ubRowIdx                        Largest row idx which should be imported by this object
     * @param useSamplesInOrderProvided       if true, don't sort samples, instead use in the the order
     *                                        provided
     * @param failIfUpdating                  if true, fail if updating an existing array
     * @param rank                            Rank of object - corresponds to the partition index in the loader
     * @param validateSampleToReaderMap       Check validity of sampleToreaderMap entries
     * @param passAsVcf                       Use the VCF format to pass data from Java to C++
     * @throws IOException when load into TileDB array fails
     */
    public GenomicsDBImporter(final Map<String, FeatureReader<VariantContext>> sampleToReaderMap,
                              final Set<VCFHeaderLine> mergedHeader,
                              final ChromosomeInterval chromosomeInterval,
                              final String workspace,
                              final String arrayname,
                              final Long vcfBufferSizePerColumnPartition,
                              final Long segmentSize,
                              final Long lbRowIdx,
                              final Long ubRowIdx,
                              final boolean useSamplesInOrderProvided,
                              final boolean failIfUpdating,
                              final int rank,
                              final boolean validateSampleToReaderMap,
                              final boolean passAsVcf) throws IOException, IllegalArgumentException {
        // Mark this flag so that protocol buffer based vid
        // and callset map are propagated to C++ GenomicsDBImporter
        mUsingVidMappingProtoBuf = true;

        GenomicsDBImportConfiguration.ImportConfiguration importConfiguration =
                createImportConfiguration(workspace, arrayname, vcfBufferSizePerColumnPartition,
                        segmentSize, failIfUpdating);


        GenomicsDBVidMapProto.VidMappingPB vidMapPB = generateVidMapFromMergedHeader(mergedHeader);

        GenomicsDBCallsetsMapProto.CallsetMappingPB callsetMapPB =
                generateSortedCallSetMap(sampleToReaderMap, useSamplesInOrderProvided,
                        validateSampleToReaderMap, lbRowIdx);

        File importJSONFile = dumpTemporaryLoaderJSONFile(importConfiguration, "");

        initialize(importJSONFile.getAbsolutePath(), rank, lbRowIdx, ubRowIdx);

        mGenomicsDBImporterObjectHandle =
                jniInitializeGenomicsDBImporterObject(mLoaderJSONFile, mRank, lbRowIdx, ubRowIdx);

        jniCopyVidMap(mGenomicsDBImporterObjectHandle, vidMapPB.toByteArray());
        jniCopyCallsetMap(mGenomicsDBImporterObjectHandle, callsetMapPB.toByteArray());

        for (GenomicsDBCallsetsMapProto.SampleIDToTileDBIDMap sampleToIDMap :
                callsetMapPB.getCallsetsList()) {

            String sampleName = sampleToIDMap.getSampleName();

            FeatureReader<VariantContext> featureReader = sampleToReaderMap.get(sampleName);

            CloseableIterator<VariantContext> iterator = featureReader.query(chromosomeInterval.getContig(),
                    chromosomeInterval.getStart(), chromosomeInterval.getEnd());

            addSortedVariantContextIterator(
                    sampleToIDMap.getStreamName(),
                    (VCFHeader) featureReader.getHeader(),
                    iterator,
                    importConfiguration.getSizePerColumnPartition(),
                    passAsVcf ? VariantContextWriterBuilder.OutputType.VCF_STREAM
                            : VariantContextWriterBuilder.OutputType.BCF_STREAM,
                    null);
        }
    }

    /**
     * Obtain the chromosome intervals for the column partition specified in the loader JSON file
     * identified by the rank. The information is returned as a string in JSON format
     * {
     * "contigs": [
     * { "chr1": [ 100, 200] },
     * { "chr2": [ 500, 600] }
     * ]
     * }
     *
     * @param loaderJSONFile path to loader JSON file
     * @param rank           rank/partition index
     * @return chromosome intervals for the queried column partition in JSON format
     */
    private static native String jniGetChromosomeIntervalsForColumnPartition(
            final String loaderJSONFile,
            final int rank);

    /**
     * Create TileDB workspace
     *
     * @param workspace path to workspace directory
     * @return status 0 = workspace created,
     * -1 = path was not a directory,
     * -2 = failed to create workspace,
     * 1 = existing directory, nothing changed
     */
    private static native int jniCreateTileDBWorkspace(final String workspace);

    /**
     * Consolidate TileDB array
     *
     * @param workspace path to workspace directory
     * @param arrayName array name
     */
    private static native void jniConsolidateTileDBArray(final String workspace, final String arrayName);


    /**
     * Import multiple chromosome interval
     *
     * @param baseImportConfig basic import configuration
     * @throws IOException
     */
    public static void parallelImport(final BaseImportConfig baseImportConfig) throws IOException, InterruptedException {
        parallelImport(baseImportConfig, 0);
    }

    /**
     * Import multiple chromosome interval
     *
     * @param baseImportConfig basic import configuration
     * @param numThreads       number of threads to use
     */
    public static void parallelImport(final BaseImportConfig baseImportConfig, final int numThreads) throws IOException, InterruptedException {
        //This sorts the list sampleNames if !useSamplesInOrder
        //Why you should use this? If you are writing multiple partitions in different machines,
        //you must have consistent ordering of samples across partitions. If file order is different
        //in different processes, then set useSamplesInOrder to false and let the sort in
        //generateSortedCallSetMap ensure consistent ordering across samples
        GenomicsDBCallsetsMapProto.CallsetMappingPB callsetMappingPB =
                GenomicsDBImporter.generateSortedCallSetMap(new ArrayList<>(
                        baseImportConfig.getSampleNameToVcfPath().keySet()), baseImportConfig.isUseSamplesInOrderProvided());

        //Write out callset map if needed
        if (baseImportConfig.getCallsetOutputFilepath() != null)
            GenomicsDBImporter.writeCallsetMapJSONFile(baseImportConfig.getCallsetOutputFilepath(), callsetMappingPB);

        //Write out vidmap if needed
        if (baseImportConfig.getVidmapOutputFilepath() != null)
            GenomicsDBImporter.writeVidMapJSONFile(baseImportConfig.getVidmapOutputFilepath(), baseImportConfig.getMergedHeader());

        //Write out merged header if needed
        if (baseImportConfig.getVcfHeaderOutputFilepath() != null)
            GenomicsDBImporter.writeVcfHeaderFile(baseImportConfig.getVcfHeaderOutputFilepath(), baseImportConfig.getMergedHeader());

        //Create workspace folder to avoid issues with concurrency
        if (!new File(baseImportConfig.getWorkspace()).exists()) {
            int tileDBWorkspace = createTileDBWorkspace(baseImportConfig.getWorkspace());
            if (tileDBWorkspace < 0) throw new IllegalStateException(String.format("Cannot create '%s' workspace.",
                    baseImportConfig.getWorkspace()));
        }

        final int batchSize = baseImportConfig.getBatchSize();
        final int sampleCount = baseImportConfig.getSampleNameToVcfPath().size();
        final int updatedBatchSize = (batchSize == DEFAULT_ZERO_BATCH_SIZE) ? sampleCount : batchSize;

        ExecutorService executor = numThreads == 0 ? ForkJoinPool.commonPool() : Executors.newFixedThreadPool(numThreads);

        //Iterate over sorted sample list in batches
        for (int i = 0, batchCount = 1; i < sampleCount; i += updatedBatchSize, ++batchCount) {
            final int index = i;

            List<CompletableFuture<Boolean>> futures = baseImportConfig.getChromosomeIntervalList().stream().map(chromosomeInterval ->
                    CompletableFuture.supplyAsync(() -> {
                        try {
                            final Map<String, FeatureReader<VariantContext>> sampleToReaderMap =
                                    baseImportConfig.sampleToReaderMapCreator().apply(
                                            baseImportConfig.getSampleNameToVcfPath(), updatedBatchSize, index);

                            GenomicsDBImporter importer = createImporter(
                                    baseImportConfig, sampleCount, baseImportConfig.getMergedHeader(), index, sampleToReaderMap, chromosomeInterval);
                            return importer.importBatch();
                        } catch (Exception ex) {
                            throw new IllegalStateException("There was an unhandled exception during chromosome interval import.");
                        }
                    }, executor)
            ).collect(Collectors.toList());

            List<Boolean> result = futures.stream().map(CompletableFuture::join).collect(Collectors.toList());

            if (result.contains(false)) {
                executor.shutdown();
                throw new IllegalStateException("There was an unhandled exception during chromosome interval import.");
            }

            executor.shutdown();
        }
    }

    private static GenomicsDBImporter createImporter(final BaseImportConfig baseImportConfig, final int samplesSize,
                                                     final Set<VCFHeaderLine> mergedHeader, final int index,
                                                     final Map<String, FeatureReader<VariantContext>> sampleToReaderMap,
                                                     final ChromosomeInterval chromInterval) throws IOException {
        return new GenomicsDBImporter(
                sampleToReaderMap, mergedHeader, new ChromosomeInterval(chromInterval.getContig(), chromInterval.getStart(), chromInterval.getEnd()),
                baseImportConfig.getWorkspace(), String.format(CHROMOSOME_INTERVAL_FOLDER, chromInterval.getContig(),
                chromInterval.getStart(), chromInterval.getEnd()),
                baseImportConfig.getVcfBufferSizePerColumnPartition() * samplesSize,
                baseImportConfig.getSegmentSize(), (long) index, (long) (index + baseImportConfig.getBatchSize() - 1),
                true, baseImportConfig.isFailIfUpdating(), baseImportConfig.getRank(),
                baseImportConfig.isValidateSampleToReaderMap(), baseImportConfig.isPassAsVcf());
    }

    /**
     * Create TileDB workspace
     *
     * @param workspace path to workspace directory
     * @return status 0 = workspace created,
     * -1 = path was not a directory,
     * -2 = failed to create workspace,
     * 1 = existing directory, nothing changed
     */
    public static int createTileDBWorkspace(final String workspace) {
        return jniCreateTileDBWorkspace(workspace);
    }

    /**
     * Consolidate TileDB array
     *
     * @param workspace path to workspace directory
     * @param arrayName array name
     */
    public static void consolidateTileDBArray(final String workspace, final String arrayName) {
        jniConsolidateTileDBArray(workspace, arrayName);
    }

    /**
     * Writes a JSON file from a set of VCF header lines. This
     * method is not called implicitly by GenomicsDB constructor.
     * It needs to be called explicitly if the user wants these objects
     * to be written. Called explicitly from GATK-4 GenomicsDBImport tool
     *
     * @param outputVidMapJSONFilePath Full path of file to be written
     * @param headerLines              Set of header lines
     * @throws FileNotFoundException PrintWriter throws this exception when file not found
     */
    static void writeVidMapJSONFile(String outputVidMapJSONFilePath, Set<VCFHeaderLine> headerLines) throws FileNotFoundException {
        GenomicsDBVidMapProto.VidMappingPB vidMappingPB = generateVidMapFromMergedHeader(headerLines);
        String vidMapJSONString = printToString(vidMappingPB);
        File vidMapJSONFile = new File(outputVidMapJSONFilePath);

        PrintWriter out = new PrintWriter(vidMapJSONFile);
        out.println(vidMapJSONString);
        out.close();
    }

    /**
     * Writes a VCF Header file from a set of VCF header lines. This
     * method is not called implicitly by GenomicsDB constructor.
     * It needs to be called explicitly if the user wants these objects
     * to be written. Called explicitly from GATK-4 GenomicsDBImport tool
     *
     * @param outputVcfHeaderFilePath Full path of file to be written
     * @param headerLines             Set of header lines
     * @throws FileNotFoundException PrintWriter throws this exception when file not found
     */
    static void writeVcfHeaderFile(String outputVcfHeaderFilePath, Set<VCFHeaderLine> headerLines) throws FileNotFoundException {
        File vcfHeaderFile = new File(outputVcfHeaderFilePath);
        final VCFHeader vcfHeader = new VCFHeader(headerLines);
        VariantContextWriter vcfWriter = new VariantContextWriterBuilder()
                .clearOptions()
                .setOutputFile(vcfHeaderFile)
                .setOutputFileType(VariantContextWriterBuilder.OutputType.VCF)
                .build();
        vcfWriter.writeHeader(vcfHeader);
        vcfWriter.close();
    }

    /**
     * Writes a JSON file from a vidmap protobuf object. This
     * method is not called implicitly by GenomicsDB constructor.
     * It needs to be called explicitly if the user wants these objects
     * to be written. Called explicitly from GATK-4 GenomicsDBImport tool
     *
     * @param outputCallsetMapJSONFilePath Full path of file to be written
     * @param callsetMappingPB             Protobuf callset map object
     * @throws FileNotFoundException PrintWriter throws this exception when file not found
     */
    static void writeCallsetMapJSONFile(String outputCallsetMapJSONFilePath,
                                        GenomicsDBCallsetsMapProto.CallsetMappingPB callsetMappingPB) throws FileNotFoundException {
        String callsetMapJSONString = printToString(callsetMappingPB);
        File callsetMapJSONFile = new File(outputCallsetMapJSONFilePath);

        PrintWriter out = new PrintWriter(callsetMapJSONFile);
        out.println(callsetMapJSONString);
        out.close();
    }

    /**
     * Create a JSON file from the import configuration
     *
     * @param importConfiguration The configuration object
     * @param filename            File to dump the loader JSON to
     * @return New file (with the specified name) written to local storage
     * @throws FileNotFoundException PrintWriter throws this exception when file not found
     */
    private static File dumpTemporaryLoaderJSONFile(
            GenomicsDBImportConfiguration.ImportConfiguration importConfiguration,
            String filename) throws IOException {
        String loaderJSONString = JsonFormat.printToString(importConfiguration);

        File tempLoaderJSONFile = (filename.isEmpty()) ?
                File.createTempFile("loader_", ".json") :
                new File(filename);

        if (filename.isEmpty())
            tempLoaderJSONFile.deleteOnExit();

        PrintWriter out = new PrintWriter(tempLoaderJSONFile);
        out.println(loaderJSONString);
        out.close();
        return tempLoaderJSONFile;
    }

    /**
     * Creates a sorted list of callsets and generates unique TileDB
     * row indices for them. Sorted to maintain order between
     * distributed share-nothing load processes.
     * <p>
     * Assume one sample per input GVCF file
     *
     * @param sampleToReaderMap         Variant Readers objects of the input GVCF files
     * @param useSamplesInOrderProvided If True, do not sort the samples,
     *                                  use the order they appear in
     * @param validateSampleToReaderMap
     * @return Mappings of callset (sample) names to TileDB rows
     */
    static GenomicsDBCallsetsMapProto.CallsetMappingPB generateSortedCallSetMap(
            final Map<String, FeatureReader<VariantContext>> sampleToReaderMap,
            boolean validateSampleToReaderMap,
            boolean useSamplesInOrderProvided) {
        return GenomicsDBImporter.generateSortedCallSetMap(sampleToReaderMap,
                useSamplesInOrderProvided, validateSampleToReaderMap, 0L);
    }

    /**
     * Creates a sorted list of callsets and generates unique TileDB
     * row indices for them. Sorted to maintain order between
     * distributed share-nothing load processes.
     * <p>
     * Assume one sample per input GVCF file
     *
     * @param sampleToReaderMap         Variant Readers objects of the input GVCF files
     * @param useSamplesInOrderProvided If True, do not sort the samples,
     *                                  use the order they appear in
     * @param validateSampleMap         Check i) whether sample names are consistent
     *                                  with headers and ii) feature readers are valid
     *                                  in sampleToReaderMap
     * @param lbRowIdx                  Smallest row idx which should be imported by this object
     * @return Mappings of callset (sample) names to TileDB rows
     */
    private static GenomicsDBCallsetsMapProto.CallsetMappingPB generateSortedCallSetMap(
            final Map<String, FeatureReader<VariantContext>> sampleToReaderMap,
            boolean useSamplesInOrderProvided,
            boolean validateSampleMap,
            final long lbRowIdx) {
        if (!validateSampleMap) {
            return GenomicsDBImporter.generateSortedCallSetMap(
                    new ArrayList<>(sampleToReaderMap.keySet()), useSamplesInOrderProvided, lbRowIdx);
        }

        List<String> listOfSampleNames = new ArrayList<>(sampleToReaderMap.size());
        for (Map.Entry<String, FeatureReader<VariantContext>> mapObject :
                sampleToReaderMap.entrySet()) {

            String sampleName = mapObject.getKey();
            FeatureReader<VariantContext> featureReader = mapObject.getValue();

            if (featureReader == null) {
                throw new IllegalArgumentException("Null FeatureReader found for sample: " + sampleName);
            }

            VCFHeader header = (VCFHeader) featureReader.getHeader();
            List<String> sampleNamesInHeader = header.getSampleNamesInOrder();
            if (sampleNamesInHeader.size() > 1) {
                StringBuilder messageBuilder = new StringBuilder("Multiple samples ");
                for (String name : sampleNamesInHeader) {
                    messageBuilder.append(name).append(" ");
                }
                messageBuilder.append(" appear in header for ").append(sampleName);
                throw new IllegalArgumentException(messageBuilder.toString());
            } else {
                if (!sampleName.equals(sampleNamesInHeader.get(0))) {
                    System.err.println("Sample " + header + " does not match with " +
                            sampleNamesInHeader.get(0) + " in header");
                }
            }
            listOfSampleNames.add(sampleName);
        }
        return GenomicsDBImporter.generateSortedCallSetMap(listOfSampleNames, useSamplesInOrderProvided,
                lbRowIdx);
    }

    /**
     * Creates a sorted list of callsets and generates unique TileDB
     * row indices for them. Sorted to maintain order between
     * distributed share-nothing load processes.
     *
     * @param sampleNames list of sample names
     * @return Mappings of callset (sample) names to TileDB rows
     */
    public static GenomicsDBCallsetsMapProto.CallsetMappingPB generateSortedCallSetMap(
            List<String> sampleNames) {
        return GenomicsDBImporter.generateSortedCallSetMap(
                sampleNames,
                false, 0L);
    }

    /**
     * Creates a sorted list of callsets and generates unique TileDB
     * row indices for them. Sorted to maintain order between
     * distributed share-nothing load processes.
     *
     * @param sampleNames               list of sample names
     * @param useSamplesInOrderProvided If True, do not sort the samples,
     *                                  use the order they appear in
     * @return Mappings of callset (sample) names to TileDB rows
     */
    static GenomicsDBCallsetsMapProto.CallsetMappingPB generateSortedCallSetMap(
            List<String> sampleNames,
            boolean useSamplesInOrderProvided) {
        return GenomicsDBImporter.generateSortedCallSetMap(
                sampleNames,
                useSamplesInOrderProvided, 0L);
    }

    /**
     * Creates a sorted list of callsets and generates unique TileDB
     * row indices for them. Sorted to maintain order between
     * distributed share-nothing load processes. This method is synchronized
     * to block multiple invocations (if by any chance) disturb the order in
     * which TileDB row indexes are generated
     *
     * @param sampleNames               list of sample names
     * @param useSamplesInOrderProvided If True, do not sort the samples,
     *                                  use the order they appear in
     * @param lbRowIdx                  Smallest row idx which should be imported by this object
     * @return Mappings of callset (sample) names to TileDB rows
     */
    private static GenomicsDBCallsetsMapProto.CallsetMappingPB generateSortedCallSetMap(
            List<String> sampleNames,
            boolean useSamplesInOrderProvided,
            final long lbRowIdx) {
        if (!useSamplesInOrderProvided)
            Collections.sort(sampleNames);

        GenomicsDBCallsetsMapProto.CallsetMappingPB.Builder callsetMapBuilder =
                GenomicsDBCallsetsMapProto.CallsetMappingPB.newBuilder();

        long tileDBRowIndex = lbRowIdx;

        for (String sampleName : sampleNames) {
            GenomicsDBCallsetsMapProto.SampleIDToTileDBIDMap.Builder idMapBuilder =
                    GenomicsDBCallsetsMapProto.SampleIDToTileDBIDMap.newBuilder();

            idMapBuilder
                    .setSampleName(sampleName)
                    .setRowIdx(tileDBRowIndex++)
                    .setIdxInFile(0)
                    .setStreamName(sampleName + "_stream");

            GenomicsDBCallsetsMapProto.SampleIDToTileDBIDMap sampleIDToTileDBIDMap =
                    idMapBuilder.build();

            callsetMapBuilder.addCallsets(sampleIDToTileDBIDMap);
        }
        return callsetMapBuilder.build();
    }

    /**
     * Generate the ProtoBuf data structure for vid mapping
     * Also remember, contigs are 1-based which means
     * TileDB column offsets should start from 1
     *
     * @param mergedHeader Header from all input GVCFs are merged to
     *                     create one vid map for all
     * @return a vid map containing all field names, lengths and types
     * from the merged GVCF header
     */
    private static GenomicsDBVidMapProto.VidMappingPB generateVidMapFromMergedHeader(
            Set<VCFHeaderLine> mergedHeader) {

        List<GenomicsDBVidMapProto.InfoField> infoFields = new ArrayList<>();
        List<GenomicsDBVidMapProto.Chromosome> contigs = new ArrayList<>();

        //ID field
        GenomicsDBVidMapProto.InfoField.Builder IDFieldBuilder =
                GenomicsDBVidMapProto.InfoField.newBuilder();
        GenomicsDBVidMapProto.FieldLengthDescriptorComponentPB.Builder lengthDescriptorComponentBuilder =
                GenomicsDBVidMapProto.FieldLengthDescriptorComponentPB.newBuilder();
        lengthDescriptorComponentBuilder.setVariableLengthDescriptor("var");
        IDFieldBuilder.setName("ID").addType("char").addLength(lengthDescriptorComponentBuilder.build());
        infoFields.add(IDFieldBuilder.build());

        int dpIndex = -1;
        long columnOffset = 0L;

        for (VCFHeaderLine headerLine : mergedHeader) {
            GenomicsDBVidMapProto.InfoField.Builder infoBuilder =
                    GenomicsDBVidMapProto.InfoField.newBuilder();

            if (headerLine instanceof VCFFormatHeaderLine) {
                VCFFormatHeaderLine formatHeaderLine = (VCFFormatHeaderLine) headerLine;
                boolean isGT = formatHeaderLine.getID().equals(VCFConstants.GENOTYPE_KEY);
                String genomicsDBType = isGT ? "int" : formatHeaderLine.getType().toString();
                String genomicsDBLength = isGT ? "PP" : (formatHeaderLine.getType() == VCFHeaderLineType.String)
                        ? "VAR" : getLength(formatHeaderLine);
                lengthDescriptorComponentBuilder.setVariableLengthDescriptor(genomicsDBLength);

                infoBuilder
                        .setName(formatHeaderLine.getID())
                        .addType(genomicsDBType)
                        .addLength(lengthDescriptorComponentBuilder.build());

                if (formatHeaderLine.getID().equals("DP") && dpIndex != -1) {
                    GenomicsDBVidMapProto.InfoField prevDPField = remove(infoFields, dpIndex);

                    infoBuilder
                            .addVcfFieldClass(prevDPField.getVcfFieldClass(0))
                            .addVcfFieldClass("FORMAT");
                } else {
                    infoBuilder
                            .addVcfFieldClass("FORMAT");
                }

                GenomicsDBVidMapProto.InfoField formatField = infoBuilder.build();
                infoFields.add(formatField);
                if (formatHeaderLine.getID().equals("DP")) {
                    dpIndex = infoFields.indexOf(formatField);
                }
            } else if (headerLine instanceof VCFInfoHeaderLine) {
                VCFInfoHeaderLine infoHeaderLine = (VCFInfoHeaderLine) headerLine;
                final String infoFieldName = infoHeaderLine.getID();
                infoBuilder
                        .setName(infoFieldName);
                //allele specific annotations
                if (mRLengthHistogramFieldsWithFloatBins.contains(infoFieldName)
                        || mRLengthTwoDFloatVectorFields.contains(infoFieldName)
                        || mRLengthTwoDIntVectorFields.contains(infoFieldName)
                        ) {
                    lengthDescriptorComponentBuilder.setVariableLengthDescriptor("R");
                    infoBuilder.addLength(lengthDescriptorComponentBuilder.build());
                    lengthDescriptorComponentBuilder.setVariableLengthDescriptor("var"); //ignored - can set anything here
                    infoBuilder.addLength(lengthDescriptorComponentBuilder.build());
                    infoBuilder.addVcfDelimiter("|");
                    infoBuilder.addVcfDelimiter(",");
                    if (mRLengthHistogramFieldsWithFloatBins.contains(infoFieldName)) {
                        //Each element of the vector is a tuple <float, int>
                        infoBuilder.addType("float");
                        infoBuilder.addType("int");
                        infoBuilder.setVCFFieldCombineOperation("histogram_sum");
                    } else {
                        infoBuilder.setVCFFieldCombineOperation("element_wise_sum");
                        if (mRLengthTwoDFloatVectorFields.contains(infoFieldName)) {
                            infoBuilder.addType("float");
                        } else if (mRLengthTwoDIntVectorFields.contains(infoFieldName)) {
                            infoBuilder.addType("int");
                        }
                    }
                } else {
                    lengthDescriptorComponentBuilder.setVariableLengthDescriptor(
                            infoHeaderLine.getType() == VCFHeaderLineType.String ? "var" : getLength(infoHeaderLine));

                    infoBuilder.addType(infoHeaderLine.getType().toString())
                            .addLength(lengthDescriptorComponentBuilder.build());
                }

                if (infoHeaderLine.getID().equals("DP") && dpIndex != -1) {
                    GenomicsDBVidMapProto.InfoField prevDPield = remove(infoFields, dpIndex);

                    infoBuilder
                            .addVcfFieldClass(prevDPield.getVcfFieldClass(0))
                            .addVcfFieldClass("INFO");
                } else {
                    infoBuilder
                            .addVcfFieldClass("INFO");
                }

                GenomicsDBVidMapProto.InfoField infoField = infoBuilder.build();
                infoFields.add(infoField);
                if (infoHeaderLine.getID().equals("DP")) {
                    dpIndex = infoFields.indexOf(infoField);
                }
            } else if (headerLine instanceof VCFFilterHeaderLine) {
                VCFFilterHeaderLine filterHeaderLine = (VCFFilterHeaderLine) headerLine;

                infoBuilder.setName(filterHeaderLine.getID());

                if (!filterHeaderLine.getValue().isEmpty()) {
                    infoBuilder.addType(filterHeaderLine.getValue());
                } else {
                    infoBuilder.addType("int");
                }
                infoBuilder.addVcfFieldClass("FILTER");
                GenomicsDBVidMapProto.InfoField filterField = infoBuilder.build();

                infoFields.add(filterField);
            } else if (headerLine instanceof VCFContigHeaderLine) {
                VCFContigHeaderLine contigHeaderLine = (VCFContigHeaderLine) headerLine;

                long length = contigHeaderLine.getSAMSequenceRecord().getSequenceLength();
                GenomicsDBVidMapProto.Chromosome.Builder contigBuilder =
                        GenomicsDBVidMapProto.Chromosome.newBuilder();
                contigBuilder
                        .setName(contigHeaderLine.getID())
                        .setLength(length)
                        .setTiledbColumnOffset(columnOffset);

                columnOffset += length;

                GenomicsDBVidMapProto.Chromosome chromosome = contigBuilder.build();

                contigs.add(chromosome);
            }
        }

        GenomicsDBVidMapProto.VidMappingPB.Builder vidMapBuilder =
                GenomicsDBVidMapProto.VidMappingPB.newBuilder();

        return vidMapBuilder
                .addAllFields(infoFields)
                .addAllContigs(contigs)
                .build();
    }

    private static GenomicsDBVidMapProto.InfoField remove(
            List<GenomicsDBVidMapProto.InfoField> infoFields,
            int dpIndex) {
        GenomicsDBVidMapProto.InfoField dpFormatField = infoFields.get(dpIndex);
        infoFields.remove(dpIndex);
        return dpFormatField;
    }

    /**
     * Maps the "Number" from INFO or FORMAT fields in VCF header
     * to GenomicsDB lengths. If unbounded, the field becomes a
     * variable length attribute (discussed in more detail in TileDB
     * tutorial tiledb.org). If "A", "R" or "G", the field also
     * becomes a variable length attribute, but the order and length
     * depends on order/number of alleles or genotypes. Integers
     * remain integers
     *
     * @param headerLine Info or Format header line from VCF
     * @return VAR, A, R, G, or integer values from VCF
     */
    private static String getLength(VCFHeaderLine headerLine) {

        VCFHeaderLineCount type;

        if (headerLine instanceof VCFFormatHeaderLine) {
            type = ((VCFFormatHeaderLine) headerLine).getCountType();
        } else {
            type = ((VCFInfoHeaderLine) headerLine).getCountType();
        }

        String length = "";
        int count;
        boolean isFlagType;
        switch (type) {
            case UNBOUNDED:
                length = "VAR";
                break;
            case A:
                length = "A";
                break;
            case R:
                length = "R";
                break;
            case G:
                length = "G";
                break;
            case INTEGER: {
                if (headerLine instanceof VCFFormatHeaderLine) {
                    VCFFormatHeaderLine formatHeaderLine = (VCFFormatHeaderLine) headerLine;
                    count = formatHeaderLine.getCount();
                    isFlagType = formatHeaderLine.getType().equals(VCFHeaderLineType.Flag);
                } else {
                    VCFInfoHeaderLine infoHeaderLine = (VCFInfoHeaderLine) headerLine;
                    count = infoHeaderLine.getCount();
                    isFlagType = infoHeaderLine.getType().equals(VCFHeaderLineType.Flag);
                }
                //Weird Flag fields - Number=0 in the VCF header :(
                if (count == 0 && isFlagType)
                    length = "1";
                else
                    length = String.valueOf(count);
                break;
            }
        }
        return length;
    }

    /**
     * Static function that reads sample names from the vcfHeader and adds entries to the map.
     * The function assumes that the samples will be assigned row indexes beginning at rowIdx
     * and that the sample names specified in the header
     * are globally unique (across all streams/files)
     *
     * @param sampleIndexToInfo map: key=sampleIndex in vcfHeader: value=SampleInfo
     * @param vcfHeader         VCF header
     * @param rowIdx            Starting row index from which to assign
     * @return rowIdx+#samples in the header
     */
    public static long initializeSampleInfoMapFromHeader(Map<Integer, SampleInfo> sampleIndexToInfo,
                                                         final VCFHeader vcfHeader,
                                                         final long rowIdx) {
        final List<String> headerSampleNames = vcfHeader.getGenotypeSamples();
        final int numSamplesInHeader = headerSampleNames.size();
        for (int i = 0; i < numSamplesInHeader; ++i)
            sampleIndexToInfo.put(i, new SampleInfo(headerSampleNames.get(i), rowIdx + i));
        return rowIdx + numSamplesInHeader;
    }

    /**
     * Utility function that returns a list of ChromosomeInterval objects for
     * the column partition specified by the loader JSON file and rank/partition index
     *
     * @param loaderJSONFile path to loader JSON file
     * @param partitionIdx   rank/partition index
     * @return list of ChromosomeInterval objects for the specified partition
     * @throws ParseException when there is a bug in the JNI interface and a faulty JSON is returned
     */
    private static ArrayList<ChromosomeInterval> getChromosomeIntervalsForColumnPartition(
            final String loaderJSONFile, final int partitionIdx) throws ParseException {
        final String chromosomeIntervalsJSONString =
                jniGetChromosomeIntervalsForColumnPartition(loaderJSONFile, partitionIdx);
    /* JSON format
      {
        "contigs": [
           { "chr1": [ 100, 200] },
           { "chr2": [ 500, 600] }
        ]
      }
    */
        ArrayList<ChromosomeInterval> chromosomeIntervals = new ArrayList<>();
        JSONParser parser = new JSONParser();
        JSONObject topObj = (JSONObject) (parser.parse(chromosomeIntervalsJSONString));
        assert topObj.containsKey("contigs");
        JSONArray listOfDictionaries = (JSONArray) (topObj.get("contigs"));
        for (Object currDictObj : listOfDictionaries) {
            JSONObject currDict = (JSONObject) currDictObj;
            assert currDict.size() == 1; //1 entry
            for (Object currEntryObj : currDict.entrySet()) {
                Map.Entry<String, JSONArray> currEntry = (Map.Entry<String, JSONArray>) currEntryObj;
                JSONArray currValue = currEntry.getValue();
                assert currValue.size() == 2;
                chromosomeIntervals.add(new ChromosomeInterval(currEntry.getKey(), (Long) (currValue.get(0)),
                        (Long) (currValue.get(1))));
            }
        }
        return chromosomeIntervals;
    }

    /**
     * Utility function that returns a MultiChromosomeIterator given an AbstractFeatureReader
     * that will iterate over the VariantContext objects provided by the reader belonging
     * to the column partition specified by the loader JSON file and rank/partition index
     *
     * @param <SOURCE>       LineIterator for VCFs, PositionalBufferedStream for BCFs
     * @param reader         AbstractFeatureReader over VariantContext objects -
     *                       SOURCE can vary - BCF v/s VCF for example
     * @param loaderJSONFile path to loader JSON file
     * @param partitionIdx   rank/partition index
     * @return MultiChromosomeIterator that iterates over VariantContext objects in the reader
     * belonging to the specified column partition
     * @throws IOException    when the reader's query method throws an IOException
     * @throws ParseException when there is a bug in the JNI interface and a faulty JSON is returned
     */
    public static <SOURCE> MultiChromosomeIterator<SOURCE> columnPartitionIterator(
            AbstractFeatureReader<VariantContext, SOURCE> reader,
            final String loaderJSONFile,
            final int partitionIdx) throws ParseException, IOException {
        return new MultiChromosomeIterator<SOURCE>(reader,
                GenomicsDBImporter.getChromosomeIntervalsForColumnPartition(
                        loaderJSONFile, partitionIdx));
    }

    /**
     * Creates GenomicsDBImporter object when importing VCF files (no streams)
     *
     * @param loaderJSONFile Path to loader JSON file
     * @param rank           Rank of object - corresponds to the partition index in the loader
     *                       for which this object will import data
     * @param lbRowIdx       Smallest row idx which should be imported by this object
     * @param ubRowIdx       Largest row idx which should be imported by this object
     * @return status - 0 if everything was ok, -1 otherwise
     */
    private native int jniGenomicsDBImporter(String loaderJSONFile,
                                             int rank,
                                             long lbRowIdx,
                                             long ubRowIdx);

    /**
     * Creates GenomicsDBImporter object when importing VCF files (no streams)
     *
     * @param loaderJSONFile Path to loader JSON file
     * @param rank           Rank of object - corresponds to the partition index in the
     *                       loader for which this object will import data
     * @param lbRowIdx       Smallest row idx which should be imported by this object
     * @param ubRowIdx       Largest row idx which should be imported by this object
     * @return "pointer"/address to GenomicsDBImporter object in memory,
     * if 0, then something went wrong
     */
    private native long jniInitializeGenomicsDBImporterObject(String loaderJSONFile,
                                                              int rank,
                                                              long lbRowIdx,
                                                              long ubRowIdx);

    /**
     * Copy the vid map protocol buffer to C++ through JNI
     *
     * @param genomicsDBImporterHandle Reference to a C++ GenomicsDBImporter object
     * @param vidMapAsByteArray        INFO, FORMAT, FILTER header lines and contig positions
     * @return Reference to a C++ GenomicsDBImporter object as long
     */
    private native long jniCopyVidMap(long genomicsDBImporterHandle,
                                      byte[] vidMapAsByteArray);

    /**
     * Copy the callset map protocol buffer to C++ through JNI
     *
     * @param genomicsDBImporterHandle Reference to a C++ GenomicsDBImporter object
     * @param callsetMapAsByteArray    Callset name and row index map
     * @return Reference to a C++ GenomicsDBImporter object as long
     */
    private native long jniCopyCallsetMap(long genomicsDBImporterHandle,
                                          byte[] callsetMapAsByteArray);

    /**
     * Notify importer object that a new stream is to be added
     *
     * @param genomicsDBImporterHandle "pointer" returned by jniInitializeGenomicsDBImporterObject
     * @param streamName               name of the stream
     * @param isBCF                    use BCF format to pass data to C++ layer
     * @param bufferCapacity           in bytes
     * @param buffer                   initialization buffer containing the VCF/BCF header
     * @param numValidBytesInBuffer    num valid bytes in the buffer (length of the header)
     */
    private native void jniAddBufferStream(long genomicsDBImporterHandle,
                                           String streamName,
                                           boolean isBCF,
                                           long bufferCapacity,
                                           byte[] buffer,
                                           long numValidBytesInBuffer);

    /**
     * Setup loader after all the buffer streams are added
     *
     * @param genomicsDBImporterHandle "pointer" returned by jniInitializeGenomicsDBImporterObject
     * @param callsetMappingJSON       JSON formatted string containing globally consistent callset
     *                                 name to row index mapping
     * @param usingVidMappingProtoBuf  use protocol buffer based header
     * @return maximum number of buffer stream identifiers that can be returned in
     * mExhaustedBufferStreamIdentifiers later
     * (this depends on the number of partitions and the number of buffer streams)
     */
    private native long jniSetupGenomicsDBLoader(long genomicsDBImporterHandle,
                                                 final String callsetMappingJSON,
                                                 boolean usingVidMappingProtoBuf);

    /**
     * @param handle                "pointer" returned by jniInitializeGenomicsDBImporterObject
     * @param streamIdx             stream index
     * @param partitionIdx          partition index (unused now)
     * @param buffer                buffer containing data
     * @param numValidBytesInBuffer num valid bytes in the buffer
     */
    private native void jniWriteDataToBufferStream(long handle,
                                                   int streamIdx,
                                                   int partitionIdx,
                                                   byte[] buffer,
                                                   long numValidBytesInBuffer);

    /**
     * Import the next batch of data into TileDB/GenomicsDB
     *
     * @param genomicsDBImporterHandle   "pointer" returned by jniInitializeGenomicsDBImporterObject
     * @param exhaustedBufferIdentifiers contains the list of exhausted buffer stream identifiers
     *                                   - the number of
     *                                   exhausted streams is stored in the last element of the array
     * @return true if the whole import process is completed, false otherwise
     */
    private native boolean jniImportBatch(long genomicsDBImporterHandle,
                                          long[] exhaustedBufferIdentifiers);

    private GenomicsDBImportConfiguration.ImportConfiguration createImportConfiguration(
            String workspace,
            String arrayname,
            Long sizePerColumnPartition,
            Long segmentSize,
            boolean failIfUpdating) {

        String name = (arrayname.isEmpty()) ? DEFAULT_ARRAY_NAME : arrayname;

        GenomicsDBImportConfiguration.Partition.Builder pB = GenomicsDBImportConfiguration.Partition.newBuilder();
        GenomicsDBImportConfiguration.Partition p0 = pB.setBegin(0).setWorkspace(workspace).setArray(name).build();
        GenomicsDBImportConfiguration.ImportConfiguration.Builder importBuilder =
                GenomicsDBImportConfiguration.ImportConfiguration.newBuilder();

        return importBuilder
                .setRowBasedPartitioning(false)
                .setSizePerColumnPartition(sizePerColumnPartition)
                .addColumnPartitions(p0)
                .setProduceTiledbArray(true)
                .setNumCellsPerTile(DEFAULT_TILEDB_CELLS_PER_TILE)
                .setCompressTiledbArray(true)
                .setSegmentSize(segmentSize)
                .setTreatDeletionsAsIntervals(true)
                .setFailIfUpdating(failIfUpdating)
                .build();
    }

    /**
     * Initialize variables
     *
     * @param loaderJSONFile GenomicsDB loader JSON configuration file
     * @param rank           Rank of this process (TileDB/GenomicsDB partition idx)
     * @param lbRowIdx       Smallest row idx which should be imported by this object
     * @param ubRowIdx       Largest row idx which should be imported by this object
     */
    private void initialize(String loaderJSONFile, int rank, long lbRowIdx, long ubRowIdx) {
        mLoaderJSONFile = loaderJSONFile;
        mRank = rank;
        mLbRowIdx = lbRowIdx;
        mUbRowIdx = ubRowIdx;
    }

    /**
     * Add a buffer stream as the data source - caller must:
     * 1. Call setupGenomicsDBImporter() once all streams are added
     * 2. Provide VC objects using the add() function
     * 3. Call importBatch()
     * 4. Get list of exhausted buffer streams using getNumExhaustedBufferStreams(),
     * getExhaustedBufferStreamIndex()
     * 5. If !isDone() goto 2
     *
     * @param streamName        Name of the stream being added - must be unique with respect to this
     *                          GenomicsDBImporter object
     * @param vcfHeader         VCF header for the stream
     * @param bufferCapacity    Capacity of the stream buffer in bytes
     * @param streamType        BCF_STREAM or VCF_STREAM
     * @param sampleIndexToInfo map from sample index in the vcfHeader to SampleInfo object which
     *                          contains row index and globally unique name
     *                          can be set to null, which implies that the mapping is stored in a callsets JSON file
     * @return returns buffer stream index
     */
    public int addBufferStream(final String streamName,
                               final VCFHeader vcfHeader,
                               final long bufferCapacity,
                               final VariantContextWriterBuilder.OutputType streamType,
                               final Map<Integer, SampleInfo> sampleIndexToInfo)
            throws GenomicsDBException {
        return addBufferStream(streamName, vcfHeader, bufferCapacity,
                streamType, null, sampleIndexToInfo);
    }

    /**
     * Add a sorted VC iterator as the data source - caller must:
     * 1. Call setupGenomicsDBImporter() once all iterators are added
     * 2. Call importBatch()
     * 3. Done!
     *
     * @param streamName        Name of the stream being added - must be unique with respect
     *                          to this GenomicsDBImporter object
     * @param vcfHeader         VCF header for the stream
     * @param vcIterator        Iterator over VariantContext objects
     * @param bufferCapacity    Capacity of the stream buffer in bytes
     * @param streamType        BCF_STREAM or VCF_STREAM
     * @param sampleIndexToInfo map from sample index in the vcfHeader to SampleInfo object
     *                          which contains row index and globally unique name
     *                          can be set to null, which implies that the mapping is
     *                          stored in a callsets JSON file
     * @return returns the stream index
     */
    public int addSortedVariantContextIterator(
            final String streamName,
            final VCFHeader vcfHeader,
            Iterator<VariantContext> vcIterator,
            final long bufferCapacity,
            final VariantContextWriterBuilder.OutputType streamType,
            final Map<Integer, SampleInfo> sampleIndexToInfo) throws GenomicsDBException {
        return addBufferStream(streamName, vcfHeader, bufferCapacity, streamType,
                vcIterator, sampleIndexToInfo);
    }

    /**
     * Sets sorted VC iterator as the data source and calls setupGenomicsDBImporter().
     * No more streams/iterators can
     * be added after this function is called. The caller must:
     * 1. Call importBatch()
     * 2. Done!
     *
     * @param streamName        Name of the stream being added - must be unique with respect to
     *                          this GenomicsDBImporter object
     * @param vcfHeader         VCF header for the stream
     * @param vcIterator        Iterator over VariantContext objects
     * @param bufferCapacity    Capacity of the stream buffer in bytes
     * @param streamType        BCF_STREAM or VCF_STREAM
     * @param sampleIndexToInfo map from sample index in the vcfHeader to SampleInfo
     *                          object which contains row index and globally unique name
     *                          can be set to null, which implies that the mapping is stored in a
     *                          callsets JSON file
     * @return returns the stream index
     * @throws GenomicsDBException thrown if incorrect iterator or missing JSON configuration
     * @throws IOException         thrown if incorrect iterator or missing JSON configuration
     *                             files
     */
    public int setSortedVariantContextIterator(
            final String streamName,
            final VCFHeader vcfHeader,
            Iterator<VariantContext> vcIterator,
            final long bufferCapacity,
            final VariantContextWriterBuilder.OutputType streamType,
            final Map<Integer, SampleInfo> sampleIndexToInfo) throws GenomicsDBException, IOException {
        int streamIdx = addSortedVariantContextIterator(streamName, vcfHeader, vcIterator,
                bufferCapacity, streamType, sampleIndexToInfo);
        setupGenomicsDBImporter();
        return streamIdx;
    }

    /**
     * Add a buffer stream or VC iterator - internal function
     *
     * @param streamName        Name of the stream being added - must be unique with respect to this
     *                          GenomicsDBImporter object
     * @param vcfHeader         VCF header for the stream
     * @param bufferCapacity    Capacity of the stream buffer in bytes
     * @param streamType        BCF_STREAM or VCF_STREAM
     * @param vcIterator        Iterator over VariantContext objects - can be null
     * @param sampleIndexToInfo map from sample index in the vcfHeader to SampleInfo object which
     *                          contains row index and globally unique name can be set to null,
     *                          which implies that the mapping is stored in a callsets JSON file
     * @return returns the stream index
     */
    @SuppressWarnings("unchecked")
    private int addBufferStream(final String streamName,
                                final VCFHeader vcfHeader,
                                final long bufferCapacity,
                                final VariantContextWriterBuilder.OutputType streamType,
                                Iterator<VariantContext> vcIterator,
                                final Map<Integer, SampleInfo> sampleIndexToInfo)
            throws GenomicsDBException {
        if (mIsLoaderSetupDone)
            throw new GenomicsDBException("Cannot add buffer streams after "
                    + "setupGenomicsDBImporter() is called");
        //First time a buffer is added
        if (!mContainsBufferStreams) {
            if (mGenomicsDBImporterObjectHandle == 0) {
                mGenomicsDBImporterObjectHandle = jniInitializeGenomicsDBImporterObject(mLoaderJSONFile,
                        mRank, mLbRowIdx, mUbRowIdx);
            }
            if (mGenomicsDBImporterObjectHandle == 0)
                throw new GenomicsDBException("Could not initialize GenomicsDBImporter object");
            mBufferStreamWrapperVector = new ArrayList<>();
            mCallsetMappingJSON = new JSONObject();
            mContainsBufferStreams = true;
        }
        mBufferStreamWrapperVector.add(new GenomicsDBImporterStreamWrapper(vcfHeader,
                bufferCapacity, streamType, vcIterator));
        int currIdx = mBufferStreamWrapperVector.size() - 1;
        SilentByteBufferStream currStream = mBufferStreamWrapperVector.get(currIdx).mStream;
        jniAddBufferStream(mGenomicsDBImporterObjectHandle,
                streamName, streamType == VariantContextWriterBuilder.OutputType.BCF_STREAM,
                bufferCapacity, currStream.getBuffer(), currStream.getNumValidBytes());
        if (sampleIndexToInfo != null) {
            for (Map.Entry<Integer, SampleInfo> currEntry : sampleIndexToInfo.entrySet()) {
                JSONObject sampleJSON = new JSONObject();
                sampleJSON.put("row_idx", currEntry.getValue().mRowIdx);
                sampleJSON.put("stream_name", streamName);
                sampleJSON.put("idx_in_file", currEntry.getKey());
                mCallsetMappingJSON.put(currEntry.getValue().mName, sampleJSON);
            }
        }
        return currIdx;
    }

    /**
     * Setup the importer after all the buffer streams are added, but before any
     * data is inserted into any stream
     * No more buffer streams can be added once setupGenomicsDBImporter() is called
     *
     * @throws IOException throws IOException if modified callsets JSON cannot be written
     */
    @SuppressWarnings("unchecked")
    public void setupGenomicsDBImporter() throws IOException {
        if (mIsLoaderSetupDone)
            return;
        //Callset mapping JSON - convert to string
        JSONObject topCallsetJSON = new JSONObject();
        topCallsetJSON.put("callsets", mCallsetMappingJSON);
        StringWriter stringWriter = new StringWriter();
        topCallsetJSON.writeJSONString(stringWriter);
        //Call native setupGenomicsDBImporter()
        long mMaxBufferStreamIdentifiers = jniSetupGenomicsDBLoader(mGenomicsDBImporterObjectHandle,
                stringWriter.toString(), mUsingVidMappingProtoBuf);
        //Why 2* - each identifier is a pair<buffer_stream_idx, partition_idx>
        //Why +1 - the last element will contain the number of exhausted stream identifiers
        //when importBatch() is called
        mExhaustedBufferStreamIdentifiers = new long[2 * ((int) mMaxBufferStreamIdentifiers) + 1];
        //Set all streams to empty
        //Add all streams to mExhaustedBufferStreamIdentifiers - this way when importBatch is
        //called the first time all streams' data are written
        for (int i = 0, idx = 0; i < mBufferStreamWrapperVector.size(); ++i, idx += 2) {
            SilentByteBufferStream currStream = mBufferStreamWrapperVector.get(i).mStream;
            currStream.setNumValidBytes(0);
            mExhaustedBufferStreamIdentifiers[idx] = i;
            mExhaustedBufferStreamIdentifiers[idx + 1] = 0;
        }
        //Set number of exhausted buffer streams - all streams are exhausted the first time
        mNumExhaustedBufferStreams = mBufferStreamWrapperVector.size();
        mExhaustedBufferStreamIdentifiers[(int) (2 * mMaxBufferStreamIdentifiers)] =
                mNumExhaustedBufferStreams;
        mIsLoaderSetupDone = true;
    }

    /**
     * Write VariantContext object to stream - may fail if the buffer is full
     * It's the caller's responsibility keep track of the VC object that's not written
     *
     * @param vc        VariantContext object
     * @param streamIdx index of the stream returned by the addBufferStream() call
     * @return true if the vc object was written successfully, false otherwise
     */
    public boolean add(VariantContext vc, final int streamIdx)
            throws GenomicsDBException, RuntimeIOException {
        if (streamIdx < 0 || streamIdx >= mBufferStreamWrapperVector.size())
            throw new GenomicsDBException("Invalid stream idx "
                    + Integer.toString(streamIdx) + " must be between [0-"
                    + Long.toString(mBufferStreamWrapperVector.size() - 1) + "]");
        if (!mIsLoaderSetupDone)
            throw new GenomicsDBException("Cannot add VariantContext objects " +
                    "to streams before calling setupGenomicsDBImporter()");
        GenomicsDBImporterStreamWrapper currWrapper = mBufferStreamWrapperVector.get(streamIdx);
        currWrapper.mVCWriter.add(vc);
        SilentByteBufferStream currStream = currWrapper.mStream;
        //at least one record already existed in the buffer
        if (currStream.overflow() && currStream.getMarker() > 0) {
            //Set num valid bytes to marker - marker points to location
            //after the last valid serialized vc in the buffer
            currStream.setNumValidBytes(currStream.getMarker());
            return false;
        } else {
            //the first record to be added to the buffer is too large, resize buffer
            while (currStream.overflow()) {
                currStream.resize(2 * currStream.size() + 1);
                currStream.setNumValidBytes(0);
                currStream.setOverflow(false);
                currWrapper.mVCWriter.add(vc);
            }
            //Update marker - marker points to location after the last valid serialized vc in the buffer
            currStream.setMarker(currStream.getNumValidBytes());
            return true;
        }
    }

    /**
     * @return true if the import process is done
     * @throws IOException if the wimport fails
     */
    public boolean importBatch() throws IOException {
        if (mDone)
            return true;
        if (!mIsLoaderSetupDone)
            setupGenomicsDBImporter();
        boolean allExhaustedStreamsHaveIterators = true;
        while (!mDone && allExhaustedStreamsHaveIterators) {
            //Write data from buffer streams exhausted in the previous round into GenomicsDB
            for (int i = 0, idx = 0; i < mNumExhaustedBufferStreams; ++i, idx += 2) {
                int bufferStreamIdx = (int) mExhaustedBufferStreamIdentifiers[idx];
                GenomicsDBImporterStreamWrapper currWrapper =
                        mBufferStreamWrapperVector.get(bufferStreamIdx);
                //If iterator is provided, get data from iterator
                if (currWrapper.hasIterator()) {
                    while (currWrapper.getCurrentVC() != null) {
                        boolean added = add(currWrapper.getCurrentVC(), bufferStreamIdx);
                        if (added)
                            currWrapper.next();
                        else
                            break; //buffer full
                    }
                }
                SilentByteBufferStream currStream = currWrapper.mStream;
                jniWriteDataToBufferStream(mGenomicsDBImporterObjectHandle, bufferStreamIdx,
                        0, currStream.getBuffer(), currStream.getNumValidBytes());
            }
            mDone = jniImportBatch(mGenomicsDBImporterObjectHandle, mExhaustedBufferStreamIdentifiers);
            mNumExhaustedBufferStreams =
                    mExhaustedBufferStreamIdentifiers[mExhaustedBufferStreamIdentifiers.length - 1];
            //Reset markers, numValidBytesInBuffer and overflow flag for the exhausted streams
            for (long i = 0, idx = 0; i < mNumExhaustedBufferStreams; ++i, idx += 2) {
                int bufferStreamIdx = (int) mExhaustedBufferStreamIdentifiers[(int) idx];
                GenomicsDBImporterStreamWrapper currWrapper =
                        mBufferStreamWrapperVector.get(bufferStreamIdx);
                if (!currWrapper.hasIterator())
                    allExhaustedStreamsHaveIterators = false;
                SilentByteBufferStream currStream = currWrapper.mStream;
                currStream.setOverflow(false);
                currStream.setMarker(0);
                currStream.setNumValidBytes(0);
            }
            if (mDone) {
                mGenomicsDBImporterObjectHandle = 0;
                mContainsBufferStreams = false;
                mIsLoaderSetupDone = false;
            }
        }

        return mDone;
    }

    /**
     * @return get number of buffer streams for which new data must be supplied
     */
    public long getNumExhaustedBufferStreams() {
        return mNumExhaustedBufferStreams;
    }

    /**
     * Get buffer stream index of i-th exhausted stream
     * There are mNumExhaustedBufferStreams and the caller must provide data for streams
     * with indexes getExhaustedBufferStreamIndex(0), getExhaustedBufferStreamIndex(1),...,
     * getExhaustedBufferStreamIndex(mNumExhaustedBufferStreams-1)
     *
     * @param i i-th exhausted buffer stream
     * @return the buffer stream index of the i-th exhausted stream
     */
    public int getExhaustedBufferStreamIndex(final long i) {
        assert i < mNumExhaustedBufferStreams && i >= 0;
        //why 2* - exhausted buffer stream identifier is a pair<stream_idx, partition_idx>
        return (int) mExhaustedBufferStreamIdentifiers[2 * ((int) i)];
    }

    /**
     * Is the import process completed
     *
     * @return true if complete, false otherwise
     */
    public boolean isDone() {
        return mDone;
    }

    /**
     * Utility function that returns a MultiChromosomeIterator given an AbstractFeatureReader
     * that will iterate over the VariantContext objects provided by the reader belonging
     * to the column partition specified by this object's loader JSON file and rank/partition index
     *
     * @param <SOURCE> LineIterator for VCFs, PositionalBufferedStream for BCFs
     * @param reader   AbstractFeatureReader over VariantContext objects -
     *                 SOURCE can vary - BCF v/s VCF for example
     * @return MultiChromosomeIterator that iterates over VariantContext objects in the reader
     * belonging to the specified column partition
     * @throws IOException    when the reader's query method throws an IOException
     * @throws ParseException when there is a bug in the JNI interface and a faulty JSON is returned
     */
    public <SOURCE> MultiChromosomeIterator<SOURCE> columnPartitionIterator(
            AbstractFeatureReader<VariantContext, SOURCE> reader) throws ParseException, IOException {
        return GenomicsDBImporter.columnPartitionIterator(reader, mLoaderJSONFile, mRank);
    }

    /**
     * Write to TileDB/GenomicsDB using the configuration specified in the
     * loader file passed to constructor
     */
    public void write() throws GenomicsDBException {
        write(mLoaderJSONFile, mRank, 0, Long.MAX_VALUE - 1);
    }

    /**
     * Write to TileDB/GenomicsDB using the configuration specified in the
     * loader file passed to constructor
     *
     * @param lbRowIdx Minimum row idx from which new data will be added
     */
    public void write(long lbRowIdx) throws GenomicsDBException {
        write(mLoaderJSONFile, mRank, lbRowIdx, Long.MAX_VALUE - 1);
    }

    /**
     * Write to TileDB/GenomicsDB using the configuration specified in the
     * loader file passed to constructor
     *
     * @param rank     Rank of this process (TileDB/GenomicsDB partition idx)
     * @param lbRowIdx Minimum row idx from which new data will be added
     */
    public void write(int rank, long lbRowIdx) throws GenomicsDBException {
        write(mLoaderJSONFile, rank, lbRowIdx, Long.MAX_VALUE - 1);
    }

    /**
     * Write to TileDB/GenomicsDB using the configuration specified in the
     * loader file passed to constructor
     *
     * @param rank     Rank of this process (TileDB/GenomicsDB partition idx)
     * @param lbRowIdx Minimum row idx from which new data will be added
     * @param ubRowIdx Maximum row idx upto which new data will be added
     */
    public void write(int rank, long lbRowIdx, long ubRowIdx) throws GenomicsDBException {
        write(mLoaderJSONFile, rank, lbRowIdx, ubRowIdx);
    }

    /**
     * Write to TileDB/GenomicsDB
     *
     * @param loaderJSONFile GenomicsDB loader JSON configuration file
     * @param rank           Rank of this process (TileDB/GenomicsDB partition idx)
     * @param lbRowIdx       Minimum row idx from which new data will be added
     * @param ubRowIdx       Maximum row idx upto which new data will be added
     */
    public void write(String loaderJSONFile, int rank, long lbRowIdx, long ubRowIdx)
            throws GenomicsDBException {
        mDone = false;
        if (loaderJSONFile == null)
            throw new GenomicsDBException("Loader JSON file not specified");
        if (mContainsBufferStreams)
            throw new GenomicsDBException("Cannot call write() functions if buffer streams are added");
        int status = jniGenomicsDBImporter(loaderJSONFile, rank, lbRowIdx, ubRowIdx);
        if (status != 0)
            throw new GenomicsDBException("GenomicsDBImporter write failed for loader JSON: "
                    + loaderJSONFile + " rank: " + rank);
        mDone = true;
    }
}<|MERGE_RESOLUTION|>--- conflicted
+++ resolved
@@ -113,7 +113,6 @@
                 Long.MAX_VALUE - 1);
     }
 
-<<<<<<< HEAD
   /**
    * Constructor
    * @param loaderJSONFile GenomicsDB loader JSON configuration file
@@ -493,88 +492,6 @@
         passAsVcf ? VariantContextWriterBuilder.OutputType.VCF_STREAM
         : VariantContextWriterBuilder.OutputType.BCF_STREAM,
         null);
-=======
-    /**
-     * Constructor
-     *
-     * @param loaderJSONFile GenomicsDB loader JSON configuration file
-     * @param rank           Rank of this process (TileDB/GenomicsDB partition idx)
-     */
-    public GenomicsDBImporter(String loaderJSONFile, int rank) {
-        initialize(loaderJSONFile, rank, 0, Long.MAX_VALUE - 1);
-    }
-
-    /**
-     * Constructor
-     *
-     * @param loaderJSONFile GenomicsDB loader JSON configuration file
-     * @param rank           Rank of this process (TileDB/GenomicsDB partition idx)
-     * @param lbRowIdx       Smallest row idx which should be imported by this object
-     * @param ubRowIdx       Largest row idx which should be imported by this object
-     */
-    public GenomicsDBImporter(String loaderJSONFile, int rank, long lbRowIdx, long ubRowIdx) {
-        initialize(loaderJSONFile, rank, lbRowIdx, ubRowIdx);
-    }
-
-    /**
-     * Constructor to create required data structures from a list
-     * of GVCF files and a chromosome interval. This constructor
-     * is developed specifically for GATK4 GenomicsDBImport tool.
-     *
-     * @param sampleToVCMap          Variant Readers objects of the input GVCF files
-     * @param mergedHeader           Headers from all input GVCF files merged into one
-     * @param chromosomeInterval     Chromosome interval to traverse input VCFs
-     * @param workspace              TileDB workspace
-     * @param arrayname              TileDB array name
-     * @param sizePerColumnPartition sizePerColumnPartition in bytes
-     * @param segmentSize            segmentSize in bytes
-     * @throws IOException FeatureReader.query can throw an IOException if invalid file is used
-     */
-    public GenomicsDBImporter(Map<String, FeatureReader<VariantContext>> sampleToVCMap,
-                              Set<VCFHeaderLine> mergedHeader,
-                              ChromosomeInterval chromosomeInterval,
-                              String workspace,
-                              String arrayname,
-                              Long sizePerColumnPartition,
-                              Long segmentSize) throws IOException {
-        this(sampleToVCMap, mergedHeader, chromosomeInterval,
-                workspace, arrayname, sizePerColumnPartition, segmentSize,
-                (long) 0, Long.MAX_VALUE - 1, true);
-    }
-
-    /**
-     * Constructor with an GenomicsDB import configuration protocol buffer
-     * structure. Avoids passing long list of parameters. This constructor
-     * is developed specifically for GATK4 GenomicsDBImport tool.
-     *
-     * @param sampleToVCMap             Variant Readers objects of the input GVCF files
-     * @param mergedHeader              Set of VCFHeaderLine from the merged header across all input files
-     * @param chromosomeInterval        Chromosome interval to traverse input VCFs
-     * @param importConfiguration       Protobuf configuration object containing related input
-     *                                  parameters, filenames, etc.
-     * @param validateSampleToReaderMap Check validity of sampleToreaderMap entries
-     * @throws IOException Throws file IO exception.
-     */
-    public GenomicsDBImporter(Map<String, FeatureReader<VariantContext>> sampleToVCMap,
-                              Set<VCFHeaderLine> mergedHeader,
-                              ChromosomeInterval chromosomeInterval,
-                              boolean validateSampleToReaderMap,
-                              GenomicsDBImportConfiguration.ImportConfiguration importConfiguration)
-            throws IOException {
-        this(sampleToVCMap,
-                mergedHeader,
-                chromosomeInterval,
-                importConfiguration.getColumnPartitions(0).getWorkspace(),
-                importConfiguration.getColumnPartitions(0).getArray(),
-                importConfiguration.getSizePerColumnPartition(),
-                importConfiguration.getSegmentSize(),
-                importConfiguration.getGatk4IntegrationParameters().getLowerSampleIndex(),
-                importConfiguration.getGatk4IntegrationParameters().getUpperSampleIndex(),
-                false,  //useSamplesInOrderProvided
-                importConfiguration.getFailIfUpdating(),
-                validateSampleToReaderMap
-        );
->>>>>>> f3dc0f6e
     }
 
     /**
