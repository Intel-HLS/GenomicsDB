--- conflicted
+++ resolved
@@ -522,21 +522,6 @@
       return TILEDB_BK_ERR;
     }
 
-<<<<<<< HEAD
-  // Prepare file name
-  std::string filename = *workspace_ + "/" + array_schema_->array_name() + "/" +
-                         *fragment_name_ + "/" +
-                         OFFSETS_FILENAME + BOOK_KEEPING_FILE_SUFFIX;
-
-  // Open file
-  BINFile* bin_file = new BINFile(filename, "w"); 
-
-  // Write to the file
-  // TODO: This could be optimized a bit
-  for(int i=0; i<=attribute_num; ++i) {
-    for(int j=0; j<tile_num; ++j) 
-      bin_file->write(&offsets_[i][j], sizeof(int64_t));
-=======
     if(tile_offsets_num == 0)
       continue;
 
@@ -546,7 +531,6 @@
       PRINT_ERROR("Cannot finalize book-keeping; Writing tile offsets failed");
       return TILEDB_BK_ERR;
     }
->>>>>>> 28de6a0c
   }
 
   // Success
