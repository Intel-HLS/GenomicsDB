--- conflicted
+++ resolved
@@ -209,22 +209,6 @@
 
 int WriteState::compress_and_write_tile(int attribute_id) {
   // For easy reference
-<<<<<<< HEAD
-  int attribute_num = array_schema_->attribute_num();
-  size_t coords_size = array_schema_->cell_size(attribute_num);
-  bool regular = array_schema_->has_regular_tiles();
-  const char* c_cell = static_cast<const char*>(cell);
-  int64_t tile_id = -1;
-  size_t cell_offset, attr_size;
-  int64_t capacity; // only for irregular tiles
-  std::vector<size_t> attr_sizes;
-
-  // Initialization
-  if(regular)
-    tile_id = array_schema_->tile_id(static_cast<const T*>(cell));
-  else
-    capacity = array_schema_->capacity();
-=======
   const ArraySchema* array_schema = fragment_->array()->array_schema();
   unsigned char* tile = static_cast<unsigned char*>(tiles_[attribute_id]);
   size_t tile_size = tile_offsets_[attribute_id];
@@ -239,7 +223,6 @@
         tile_size + 6 + 5*(ceil(tile_size/16834.0));
     tile_compressed_ = malloc(tile_compressed_allocated_size_); 
   }
->>>>>>> 28de6a0c
 
   // Expand comnpressed tile if necessary
   if(tile_size + 6 + 5*(ceil(tile_size/16834.0)) > 
@@ -685,39 +668,6 @@
   return TILEDB_WS_OK;
 }
 
-<<<<<<< HEAD
-void WriteState::flush_gz_segment_to_segment(
-    int attribute_id, size_t& flushed) {
-  assert(array_schema_->compression(attribute_id) == GZIP);
-
-  // Compress
-  size_t compressed_data_size;
-  tiledb_gzip(static_cast<unsigned char*>(gz_segments_[attribute_id]), 
-       gz_segment_utilization_[attribute_id], 
-       static_cast<unsigned char*>(gz_buffer_),
-       segment_size_, 
-       compressed_data_size);
-
-  // Check if the segment is full
-  if(segment_utilization_[attribute_id] + compressed_data_size + sizeof(size_t)
-         > segment_size_)
-    flush_segment(attribute_id);
-
-  // Append compressed data to the segment
-  memcpy(static_cast<char*>(segments_[attribute_id]) +
-             segment_utilization_[attribute_id], 
-         &gz_segment_utilization_[attribute_id],
-         sizeof(size_t));
-  memcpy(static_cast<char*>(segments_[attribute_id]) +
-             segment_utilization_[attribute_id] + sizeof(size_t), 
-         gz_buffer_, 
-         compressed_data_size);
-  flushed = compressed_data_size + sizeof(size_t); // Return value
-  segment_utilization_[attribute_id] += flushed;
-
-  // Reset utilization
-  gz_segment_utilization_[attribute_id] = 0;
-=======
 int WriteState::write_dense_attr_var(
     int attribute_id,
     const void* buffer,
@@ -743,7 +693,6 @@
                buffer_size,
                buffer_var,  
                buffer_var_size);
->>>>>>> 28de6a0c
 }
 
 int WriteState::write_dense_attr_var_cmp_none(
