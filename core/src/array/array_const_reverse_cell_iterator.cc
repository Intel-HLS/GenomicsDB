--- conflicted
+++ resolved
@@ -66,12 +66,9 @@
   range_ = NULL;
   full_overlap_ = NULL;
   return_del_ = false;
-<<<<<<< HEAD
-=======
   cell_buffer_size_ = CELL_BUFFER_INITIAL_SIZE;
   cell_its_ = NULL;
   tile_its_ = NULL; 
->>>>>>> 2f2aeb71
 
   // Prepare the ids of the fragments the iterator will iterate on
   for(int i=0; i<fragment_num_; ++i)
@@ -112,12 +109,9 @@
   end_ = false;
   range_ = NULL;
   full_overlap_ = NULL;
-<<<<<<< HEAD
-=======
   cell_its_ = NULL;
   cell_buffer_size_ = CELL_BUFFER_INITIAL_SIZE;
   tile_its_ = NULL;
->>>>>>> 2f2aeb71
 
   // Prepare the ids of the fragments the iterator will iterate on
   fragment_ids_ = fragment_ids;
@@ -157,12 +151,9 @@
   range_ = NULL;
   full_overlap_ = NULL;
   return_del_ = false;
-<<<<<<< HEAD
-=======
   cell_its_ = NULL;
   cell_buffer_size_ = CELL_BUFFER_INITIAL_SIZE;
   tile_its_ = NULL;
->>>>>>> 2f2aeb71
 
   // Prepare the ids of the fragments the iterator will iterate on
   for(int i=0; i<fragment_num_; ++i)
@@ -207,12 +198,9 @@
   range_ = new T[2*dim_num_];
   full_overlap_ = new bool[fragment_num_];
   memcpy(range_, range, 2*dim_num_*sizeof(T)); 
-<<<<<<< HEAD
-=======
   cell_its_ = NULL;
   cell_buffer_size_ = CELL_BUFFER_INITIAL_SIZE;
   tile_its_ = NULL;
->>>>>>> 2f2aeb71
 
   // Prepare the ids of the fragments the iterator will iterate on
   // By default it is all the fragments, but this may change in the future
@@ -258,12 +246,9 @@
   range_ = new T[2*dim_num_];
   full_overlap_ = new bool[fragment_num_];
   memcpy(range_, range, 2*dim_num_*sizeof(T)); 
-<<<<<<< HEAD
-=======
   cell_its_ = NULL;
   cell_buffer_size_ = CELL_BUFFER_INITIAL_SIZE;
   tile_its_ = NULL;
->>>>>>> 2f2aeb71
 
   // Prepare the ids of the fragments the iterator will iterate on
   // By default it is all the fragments, but this may change in the future
@@ -581,11 +566,7 @@
 
     return fragment_id;
   } else { // No more cells
-<<<<<<< HEAD
-    if(cell_)
-=======
     if(cell_ != NULL) 
->>>>>>> 2f2aeb71
       free(cell_);
     cell_ = NULL;
     end_ = true;
