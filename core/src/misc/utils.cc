--- conflicted
+++ resolved
@@ -44,6 +44,7 @@
 #include <sys/stat.h>
 #include <unistd.h>
 #include <zlib.h>
+#include <typeinfo>
 
 /* ****************************** */
 /*             MACROS             */
@@ -75,17 +76,9 @@
     return value == T(TILEDB_EMPTY_FLOAT64);
 }
 
-<<<<<<< HEAD
-int create_directory(const std::string& dirname) {
-  // If the directory does not exist, create it
-  if(!is_dir(dirname))  
-    return mkdir(dirname.c_str(), S_IRWXU);
-  return 0;
-=======
 void adjacent_slashes_dedup(std::string& value) {
   value.erase(std::unique(value.begin(), value.end(), both_slashes),
               value.end()); 
->>>>>>> 28de6a0c
 }
 
 bool both_slashes(char a, char b) {
@@ -313,11 +306,6 @@
   return dirs;
 }
 
-<<<<<<< HEAD
-void tiledb_gzip(unsigned char* in, size_t in_size,
-          unsigned char* out, size_t avail_out, size_t& out_size) {
-  int ret;
-=======
 ssize_t gzip(
     unsigned char* in, 
     size_t in_size,
@@ -325,7 +313,6 @@
     size_t out_size) {
 
   ssize_t ret;
->>>>>>> 28de6a0c
   unsigned have;
   z_stream strm;
  
@@ -753,26 +740,6 @@
   return ret_dir;
 }
 
-<<<<<<< HEAD
-template<class T>
-std::pair<bool, bool> overlap(const T* r1, const T* r2, int dim_num) {
-  // Overlap type per dimension
-  bool* partial = new bool[dim_num];
-  bool* full = new bool[dim_num];
-
-  bool overlap = true; // True if the inputs overlap (partially or fully)
-  bool full_overlap = true; // True if the inputs fully overlap   
-
-  // Determine overlap per dimension
-  for(int j=0; j<dim_num; ++j) {
-    partial[j] = false;
-    full[j] = false;
-    if(r1[2*j] >= r2[2*j] && r1[2*j+1] <= r2[2*j+1])
-      full[j] = true;
-    else if((r2[2*j] >= r1[2*j] && r2[2*j] <= r1[2*j+1]) ||
-            (r2[2*j+1] >= r1[2*j] && r2[2*j+1] <= r1[2*j+1]))
-      partial[j] = true;
-=======
 bool starts_with(const std::string& value, const std::string& prefix) {
   if (prefix.size() > value.size())
     return false;
@@ -791,7 +758,6 @@
   if(fd == -1) {
     PRINT_ERROR(std::string("Cannot write to file '") + filename + "'");
     return TILEDB_UT_ERR;
->>>>>>> 28de6a0c
   }
 
   // Append attribute data to the file
