--- conflicted
+++ resolved
@@ -121,10 +121,6 @@
     const T* coords_b, 
     int dim_num); 
 
-<<<<<<< HEAD
-/** True if the directory is empty or not existent. */
-bool empty_directory(const std::string& dirname);
-=======
 /**
  * Creates a new directory.
  *
@@ -132,7 +128,6 @@
  * @return TILEDB_UT_OK upon success, and TILEDB_UT_ERR upon failure. 
  */
 int create_dir(const std::string& dir);
->>>>>>> 28de6a0c
 
 // TODO
 int create_fragment_file(const std::string& dir);
@@ -174,16 +169,11 @@
  * @param avail_out_size The available size in the output buffer.
  * @return The size of compressed data.
  */
-<<<<<<< HEAD
-void tiledb_gzip(unsigned char* in, size_t in_size, 
-          unsigned char* out, size_t avail_out, size_t& out_size);
-=======
 ssize_t gzip(
     unsigned char* in, 
     size_t in_size, 
     unsigned char* out, 
     size_t out_size);
->>>>>>> 28de6a0c
 
 /** 
  * decompresses the gziped input buffer and stores the result in the output 
